/**
 * SPDX-FileCopyrightText: Copyright (c) 2021-2023, NVIDIA CORPORATION & AFFILIATES. All rights reserved.
 * SPDX-License-Identifier: Apache-2.0
 *
 * Licensed under the Apache License, Version 2.0 (the "License");
 * you may not use this file except in compliance with the License.
 * You may obtain a copy of the License at
 *
 * http://www.apache.org/licenses/LICENSE-2.0
 *
 * Unless required by applicable law or agreed to in writing, software
 * distributed under the License is distributed on an "AS IS" BASIS,
 * WITHOUT WARRANTIES OR CONDITIONS OF ANY KIND, either express or implied.
 * See the License for the specific language governing permissions and
 * limitations under the License.
 */

#include "morpheus/messages/multi_inference_nlp.hpp"

#include "morpheus/messages/memory/inference_memory.hpp"
#include "morpheus/messages/meta.hpp"
#include "morpheus/messages/multi_inference.hpp"

<<<<<<< HEAD
#include <cudf/types.hpp>
#include <glog/logging.h>
=======
>>>>>>> 193f89e6
#include <pybind11/pytypes.h>

#include <memory>
#include <utility>

namespace morpheus {
/****** Component public implementations *******************/
/****** MultiInferenceNLPMessage****************************************/
MultiInferenceNLPMessage::MultiInferenceNLPMessage(std::shared_ptr<morpheus::MessageMeta> meta,
                                                   TensorIndex mess_offset,
                                                   TensorIndex mess_count,
                                                   std::shared_ptr<morpheus::InferenceMemory> memory,
                                                   TensorIndex offset,
                                                   TensorIndex count) :
  MultiInferenceMessage(meta, mess_offset, mess_count, memory, offset, count)
{}

const TensorObject MultiInferenceNLPMessage::get_input_ids() const
{
    return this->get_input("input_ids");
}

void MultiInferenceNLPMessage::set_input_ids(const TensorObject& input_ids)
{
    this->set_input("input_ids", input_ids);
}

const TensorObject MultiInferenceNLPMessage::get_input_mask() const
{
    return this->get_input("input_mask");
}

void MultiInferenceNLPMessage::set_input_mask(const TensorObject& input_mask)
{
    this->set_input("input_mask", input_mask);
}

const TensorObject MultiInferenceNLPMessage::get_seq_ids() const
{
    return this->get_input("seq_ids");
}

void MultiInferenceNLPMessage::set_seq_ids(const TensorObject& seq_ids)
{
    this->set_input("seq_ids", seq_ids);
}

/****** MultiInferenceNLPMessageInterfaceProxy *************************/
std::shared_ptr<MultiInferenceNLPMessage> MultiInferenceNLPMessageInterfaceProxy::init(
    std::shared_ptr<MessageMeta> meta,
    TensorIndex mess_offset,
    TensorIndex mess_count,
    std::shared_ptr<InferenceMemory> memory,
    TensorIndex offset,
    TensorIndex count)
{
    return std::make_shared<MultiInferenceNLPMessage>(
        std::move(meta), mess_offset, mess_count, std::move(memory), offset, count);
}

<<<<<<< HEAD
std::shared_ptr<morpheus::InferenceMemory> MultiInferenceNLPMessageInterfaceProxy::memory(
    MultiInferenceNLPMessage& self)
=======
pybind11::object MultiInferenceNLPMessageInterfaceProxy::input_ids(MultiInferenceNLPMessage& self)
>>>>>>> 193f89e6
{
    return get_tensor_property(self, "input_ids");
}

<<<<<<< HEAD
std::size_t MultiInferenceNLPMessageInterfaceProxy::offset(MultiInferenceNLPMessage& self)
=======
pybind11::object MultiInferenceNLPMessageInterfaceProxy::input_mask(MultiInferenceNLPMessage& self)
>>>>>>> 193f89e6
{
    return get_tensor_property(self, "input_mask");
}

<<<<<<< HEAD
std::size_t MultiInferenceNLPMessageInterfaceProxy::count(MultiInferenceNLPMessage& self)
{
    return self.count;
}

pybind11::object MultiInferenceNLPMessageInterfaceProxy::input_ids(MultiInferenceNLPMessage& self)
{
    // Get and convert
    auto tensor = self.get_input_ids();

    return CupyUtil::tensor_to_cupy(tensor);
}

pybind11::object MultiInferenceNLPMessageInterfaceProxy::input_mask(MultiInferenceNLPMessage& self)
{
    // Get and convert
    auto tensor = self.get_input_mask();

    return CupyUtil::tensor_to_cupy(tensor);
}

pybind11::object MultiInferenceNLPMessageInterfaceProxy::seq_ids(MultiInferenceNLPMessage& self)
{
    // Get and convert
    auto tensor = self.get_seq_ids();

    return CupyUtil::tensor_to_cupy(tensor);
=======
pybind11::object MultiInferenceNLPMessageInterfaceProxy::seq_ids(MultiInferenceNLPMessage& self)
{
    return get_tensor_property(self, "seq_ids");
>>>>>>> 193f89e6
}
}  // namespace morpheus<|MERGE_RESOLUTION|>--- conflicted
+++ resolved
@@ -21,11 +21,6 @@
 #include "morpheus/messages/meta.hpp"
 #include "morpheus/messages/multi_inference.hpp"
 
-<<<<<<< HEAD
-#include <cudf/types.hpp>
-#include <glog/logging.h>
-=======
->>>>>>> 193f89e6
 #include <pybind11/pytypes.h>
 
 #include <memory>
@@ -86,57 +81,18 @@
         std::move(meta), mess_offset, mess_count, std::move(memory), offset, count);
 }
 
-<<<<<<< HEAD
-std::shared_ptr<morpheus::InferenceMemory> MultiInferenceNLPMessageInterfaceProxy::memory(
-    MultiInferenceNLPMessage& self)
-=======
 pybind11::object MultiInferenceNLPMessageInterfaceProxy::input_ids(MultiInferenceNLPMessage& self)
->>>>>>> 193f89e6
 {
     return get_tensor_property(self, "input_ids");
 }
 
-<<<<<<< HEAD
-std::size_t MultiInferenceNLPMessageInterfaceProxy::offset(MultiInferenceNLPMessage& self)
-=======
 pybind11::object MultiInferenceNLPMessageInterfaceProxy::input_mask(MultiInferenceNLPMessage& self)
->>>>>>> 193f89e6
 {
     return get_tensor_property(self, "input_mask");
 }
 
-<<<<<<< HEAD
-std::size_t MultiInferenceNLPMessageInterfaceProxy::count(MultiInferenceNLPMessage& self)
-{
-    return self.count;
-}
-
-pybind11::object MultiInferenceNLPMessageInterfaceProxy::input_ids(MultiInferenceNLPMessage& self)
-{
-    // Get and convert
-    auto tensor = self.get_input_ids();
-
-    return CupyUtil::tensor_to_cupy(tensor);
-}
-
-pybind11::object MultiInferenceNLPMessageInterfaceProxy::input_mask(MultiInferenceNLPMessage& self)
-{
-    // Get and convert
-    auto tensor = self.get_input_mask();
-
-    return CupyUtil::tensor_to_cupy(tensor);
-}
-
-pybind11::object MultiInferenceNLPMessageInterfaceProxy::seq_ids(MultiInferenceNLPMessage& self)
-{
-    // Get and convert
-    auto tensor = self.get_seq_ids();
-
-    return CupyUtil::tensor_to_cupy(tensor);
-=======
 pybind11::object MultiInferenceNLPMessageInterfaceProxy::seq_ids(MultiInferenceNLPMessage& self)
 {
     return get_tensor_property(self, "seq_ids");
->>>>>>> 193f89e6
 }
 }  // namespace morpheus