/**
 * SPDX-FileCopyrightText: Copyright (c) 2021-2023, NVIDIA CORPORATION & AFFILIATES. All rights reserved.
 * SPDX-License-Identifier: Apache-2.0
 *
 * Licensed under the Apache License, Version 2.0 (the "License");
 * you may not use this file except in compliance with the License.
 * You may obtain a copy of the License at
 *
 * http://www.apache.org/licenses/LICENSE-2.0
 *
 * Unless required by applicable law or agreed to in writing, software
 * distributed under the License is distributed on an "AS IS" BASIS,
 * WITHOUT WARRANTIES OR CONDITIONS OF ANY KIND, either express or implied.
 * See the License for the specific language governing permissions and
 * limitations under the License.
 */

#include "morpheus/messages/multi_response.hpp"

#include "morpheus/messages/memory/response_memory.hpp"
#include "morpheus/messages/meta.hpp"
#include "morpheus/messages/multi.hpp"
#include "morpheus/objects/tensor_object.hpp"

#include <memory>
#include <string>
#include <utility>

namespace morpheus {
/****** Component public implementations *******************/
MultiResponseMessage::MultiResponseMessage(std::shared_ptr<MessageMeta> meta,
                                           TensorIndex mess_offset,
                                           TensorIndex mess_count,
                                           std::shared_ptr<ResponseMemory> memory,
                                           TensorIndex offset,
                                           TensorIndex count) :
  DerivedMultiMessage(meta, mess_offset, mess_count, memory, offset, count)
{}

const TensorObject MultiResponseMessage::get_output(const std::string& name) const
{
    return get_tensor(name);
}

TensorObject MultiResponseMessage::get_output(const std::string& name)
{
    return get_tensor(name);
}

void MultiResponseMessage::set_output(const std::string& name, const TensorObject& value)
{
    set_tensor(name, value);
}

/****** MultiResponseMessageInterfaceProxy *************************/
std::shared_ptr<MultiResponseMessage> MultiResponseMessageInterfaceProxy::init(std::shared_ptr<MessageMeta> meta,
                                                                               TensorIndex mess_offset,
                                                                               TensorIndex mess_count,
                                                                               std::shared_ptr<ResponseMemory> memory,
                                                                               TensorIndex offset,
                                                                               TensorIndex count)
{
    return std::make_shared<MultiResponseMessage>(
        std::move(meta), mess_offset, mess_count, std::move(memory), offset, count);
}

<<<<<<< HEAD
std::shared_ptr<morpheus::ResponseMemory> MultiResponseMessageInterfaceProxy::memory(MultiResponseMessage& self)
{
    DCHECK(std::dynamic_pointer_cast<morpheus::ResponseMemory>(self.memory) != nullptr);

    return std::static_pointer_cast<morpheus::ResponseMemory>(self.memory);
}

std::size_t MultiResponseMessageInterfaceProxy::offset(MultiResponseMessage& self)
{
    return self.offset;
}

std::size_t MultiResponseMessageInterfaceProxy::count(MultiResponseMessage& self)
{
    return self.count;
}

pybind11::object MultiResponseMessageInterfaceProxy::get_output(MultiResponseMessage& self, const std::string& name)
{
    auto tensor = self.get_output(name);

    return CupyUtil::tensor_to_cupy(tensor);
}
=======
>>>>>>> 193f89e6
}  // namespace morpheus<|MERGE_RESOLUTION|>--- conflicted
+++ resolved
@@ -64,30 +64,4 @@
         std::move(meta), mess_offset, mess_count, std::move(memory), offset, count);
 }
 
-<<<<<<< HEAD
-std::shared_ptr<morpheus::ResponseMemory> MultiResponseMessageInterfaceProxy::memory(MultiResponseMessage& self)
-{
-    DCHECK(std::dynamic_pointer_cast<morpheus::ResponseMemory>(self.memory) != nullptr);
-
-    return std::static_pointer_cast<morpheus::ResponseMemory>(self.memory);
-}
-
-std::size_t MultiResponseMessageInterfaceProxy::offset(MultiResponseMessage& self)
-{
-    return self.offset;
-}
-
-std::size_t MultiResponseMessageInterfaceProxy::count(MultiResponseMessage& self)
-{
-    return self.count;
-}
-
-pybind11::object MultiResponseMessageInterfaceProxy::get_output(MultiResponseMessage& self, const std::string& name)
-{
-    auto tensor = self.get_output(name);
-
-    return CupyUtil::tensor_to_cupy(tensor);
-}
-=======
->>>>>>> 193f89e6
 }  // namespace morpheus