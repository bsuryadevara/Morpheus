/**
 * SPDX-FileCopyrightText: Copyright (c) 2021-2023, NVIDIA CORPORATION & AFFILIATES. All rights reserved.
 * SPDX-License-Identifier: Apache-2.0
 *
 * Licensed under the Apache License, Version 2.0 (the "License");
 * you may not use this file except in compliance with the License.
 * You may obtain a copy of the License at
 *
 * http://www.apache.org/licenses/LICENSE-2.0
 *
 * Unless required by applicable law or agreed to in writing, software
 * distributed under the License is distributed on an "AS IS" BASIS,
 * WITHOUT WARRANTIES OR CONDITIONS OF ANY KIND, either express or implied.
 * See the License for the specific language governing permissions and
 * limitations under the License.
 */

#include "morpheus/messages/multi.hpp"

#include "morpheus/messages/meta.hpp"
#include "morpheus/objects/dtype.hpp"  // for TypeId, DType
#include "morpheus/objects/table_info.hpp"
#include "morpheus/objects/tensor_object.hpp"
#include "morpheus/types.hpp"

#include <cuda_runtime.h>               // for cudaMemcpy, cudaMemcpy2D, cudaMemcpyDeviceToDevice
#include <cudf/column/column_view.hpp>  // for column_view
#include <cudf/concatenate.hpp>
#include <cudf/copying.hpp>
#include <cudf/io/types.hpp>
#include <cudf/table/table_view.hpp>
#include <cudf/types.hpp>
#include <glog/logging.h>       // for CHECK
#include <mrc/cuda/common.hpp>  // for MRC_CHECK_CUDA
#include <pybind11/cast.h>
#include <pybind11/gil.h>
#include <pybind11/pybind11.h>
#include <pybind11/pytypes.h>
#include <rmm/mr/device/per_device_resource.hpp>  // for get_current_device_resource

#include <algorithm>  // for transform
#include <array>      // needed for pybind11::make_tuple
#include <cstddef>    // for size_t
#include <cstdint>    // for uint8_t
#include <sstream>
#include <stdexcept>  // for runtime_error
#include <utility>    // for move, pair
// IWYU pragma: no_include <unordered_map>

namespace morpheus {
/****** Component public implementations *******************/
/****** MultiMessage****************************************/
MultiMessage::MultiMessage(std::shared_ptr<morpheus::MessageMeta> m, TensorIndex o, TensorIndex c) :
  meta(std::move(m)),
  mess_offset(o),
  mess_count(c)
{}

TableInfo MultiMessage::get_meta()
{
    auto table_info = this->get_meta(std::vector<std::string>{});

    return table_info;
}

TableInfo MultiMessage::get_meta(const std::string& col_name)
{
    auto table_view = this->get_meta(std::vector<std::string>{col_name});

    return table_view;
}

TableInfo MultiMessage::get_meta(const std::vector<std::string>& column_names)
{
    TableInfo info = this->meta->get_info();

    TableInfo sliced_info = info.get_slice(this->mess_offset,
                                           this->mess_offset + this->mess_count,
                                           column_names.empty() ? info.get_column_names() : column_names);

    return sliced_info;
}

void MultiMessage::get_slice_impl(std::shared_ptr<MultiMessage> new_message, TensorIndex start, TensorIndex stop) const
{
    new_message->mess_offset = this->mess_offset + start;
    new_message->mess_count  = this->mess_offset + stop - new_message->mess_offset;
}

void MultiMessage::copy_ranges_impl(std::shared_ptr<MultiMessage> new_message,
<<<<<<< HEAD
                                    const std::vector<std::pair<size_t, size_t>>& ranges,
                                    size_t num_selected_rows) const
=======
                                    const std::vector<RangeType>& ranges,
                                    TensorIndex num_selected_rows) const
>>>>>>> 193f89e6
{
    new_message->mess_offset = 0;
    new_message->mess_count  = num_selected_rows;
    new_message->meta        = copy_meta_ranges(ranges);
}

<<<<<<< HEAD
std::shared_ptr<MessageMeta> MultiMessage::copy_meta_ranges(const std::vector<std::pair<size_t, size_t>>& ranges) const
{
    // copy ranges into a sequntial list of values
    // https://github.com/rapidsai/cudf/issues/11223
    std::vector<cudf::size_type> cudf_ranges;
=======
std::shared_ptr<MessageMeta> MultiMessage::copy_meta_ranges(const std::vector<RangeType>& ranges) const
{
    // copy ranges into a sequntial list of values
    // https://github.com/rapidsai/cudf/issues/11223
    std::vector<TensorIndex> cudf_ranges;
>>>>>>> 193f89e6
    for (const auto& p : ranges)
    {
        // Append the message offset to the range here
        cudf_ranges.push_back(p.first + this->mess_offset);
        cudf_ranges.push_back(p.second + this->mess_offset);
    }

    auto table_info                       = this->meta->get_info();
    std::vector<std::string> column_names = table_info.get_column_names();
    column_names.insert(column_names.begin(), std::string());  // cudf id col
    cudf::io::table_metadata metadata{std::move(column_names)};

    auto table_view                     = table_info.get_view();
    auto sliced_views                   = cudf::slice(table_view, cudf_ranges);
    cudf::io::table_with_metadata table = {cudf::concatenate(sliced_views, rmm::mr::get_current_device_resource()),
                                           std::move(metadata)};

    return MessageMeta::create_from_cpp(std::move(table), 1);
}

void MultiMessage::set_meta(const std::string& col_name, TensorObject tensor)
{
    set_meta(std::vector<std::string>{col_name}, std::vector<TensorObject>{tensor});
}

void MultiMessage::set_meta(const std::vector<std::string>& column_names, const std::vector<TensorObject>& tensors)
{
    TableInfo table_meta;
    try
    {
        table_meta = this->get_meta(column_names);
    } catch (const std::runtime_error& e)
    {
        std::ostringstream err_msg;
        err_msg << e.what() << " Ensure that the stage that needs this column has populated the '_needed_columns' "
                << "attribute and that at least one stage in the current segment is using the PreallocatorMixin to "
                << "ensure all needed columns have been allocated.";
        throw std::runtime_error(err_msg.str());
    }

    for (std::size_t i = 0; i < tensors.size(); ++i)
    {
        const auto& cv            = table_meta.get_column(i);
        const auto table_type_id  = cv.type().id();
        const auto tensor_type    = DType(tensors[i].dtype());
        const auto tensor_type_id = tensor_type.cudf_type_id();
        const auto row_stride     = tensors[i].stride(0);

        CHECK(tensors[i].count() == cv.size() &&
              (table_type_id == tensor_type_id ||
               (table_type_id == cudf::type_id::BOOL8 && tensor_type_id == cudf::type_id::UINT8)));

        const auto item_size = tensors[i].dtype().item_size();

        // Dont use cv.data<>() here since that does not account for the size of each element
        auto data_start = const_cast<uint8_t*>(cv.head<uint8_t>()) + cv.offset() * item_size;

        if (row_stride == 1)
        {
            // column major just use cudaMemcpy
            MRC_CHECK_CUDA(cudaMemcpy(data_start, tensors[i].data(), tensors[i].bytes(), cudaMemcpyDeviceToDevice));
        }
        else
        {
            MRC_CHECK_CUDA(cudaMemcpy2D(data_start,
                                        item_size,
                                        tensors[i].data(),
                                        row_stride * item_size,
                                        item_size,
                                        cv.size(),
                                        cudaMemcpyDeviceToDevice));
        }
    }
}

<<<<<<< HEAD
std::vector<std::pair<TensorIndex, TensorIndex>> MultiMessage::apply_offset_to_ranges(
    std::size_t offset, const std::vector<std::pair<size_t, size_t>>& ranges) const
=======
std::vector<RangeType> MultiMessage::apply_offset_to_ranges(TensorIndex offset,
                                                            const std::vector<RangeType>& ranges) const
>>>>>>> 193f89e6
{
    std::vector<RangeType> offset_ranges(ranges.size());
    std::transform(ranges.cbegin(), ranges.cend(), offset_ranges.begin(), [offset](const RangeType range) {
        return std::pair{offset + range.first, offset + range.second};
    });

    return offset_ranges;
}

/****** MultiMessageInterfaceProxy *************************/
std::shared_ptr<MultiMessage> MultiMessageInterfaceProxy::init(std::shared_ptr<MessageMeta> meta,
                                                               TensorIndex mess_offset,
                                                               TensorIndex mess_count)
{
    return std::make_shared<MultiMessage>(std::move(meta), mess_offset, mess_count);
}

std::shared_ptr<morpheus::MessageMeta> MultiMessageInterfaceProxy::meta(const MultiMessage& self)
{
    return self.meta;
}

<<<<<<< HEAD
std::size_t MultiMessageInterfaceProxy::mess_offset(const MultiMessage& self)
=======
TensorIndex MultiMessageInterfaceProxy::mess_offset(const MultiMessage& self)
>>>>>>> 193f89e6
{
    return self.mess_offset;
}

<<<<<<< HEAD
std::size_t MultiMessageInterfaceProxy::mess_count(const MultiMessage& self)
=======
TensorIndex MultiMessageInterfaceProxy::mess_count(const MultiMessage& self)
>>>>>>> 193f89e6
{
    return self.mess_count;
}

pybind11::object MultiMessageInterfaceProxy::get_meta(MultiMessage& self)
{
    // Need to release the GIL before calling `get_meta()`
    pybind11::gil_scoped_release no_gil;

    // Get the column and convert to cudf
    auto info = self.get_meta();

    return info.copy_to_py_object();
}

pybind11::object MultiMessageInterfaceProxy::get_meta(MultiMessage& self, std::string col_name)
{
    // Need to release the GIL before calling `get_meta()`
    pybind11::gil_scoped_release no_gil;

    // Get the column and convert to cudf
    auto info = self.get_meta(col_name);

    return info.copy_to_py_object();
}

pybind11::object MultiMessageInterfaceProxy::get_meta(MultiMessage& self, std::vector<std::string> columns)
{
    // Need to release the GIL before calling `get_meta()`
    pybind11::gil_scoped_release no_gil;

    // Get the column and convert to cudf
    auto info = self.get_meta(columns);

    return info.copy_to_py_object();
}

pybind11::object MultiMessageInterfaceProxy::get_meta_list(MultiMessage& self, pybind11::object col_name)
{
    std::vector<std::string> column_names;
    if (!col_name.is_none())
    {
        column_names.emplace_back(col_name.cast<std::string>());
    }

    // Need to release the GIL before calling `get_meta()`
    pybind11::gil_scoped_release no_gil;

    auto info = self.get_meta(column_names);

    // Need the GIL for the remainder
    pybind11::gil_scoped_acquire gil;

    auto meta = info.copy_to_py_object();

    if (!col_name.is_none())
    {  // needed to slice off the id column
        meta = meta[col_name];
    }

    auto arrow_tbl           = meta.attr("to_arrow")();
    pybind11::object py_list = arrow_tbl.attr("to_pylist")();

    return py_list;
}

void MultiMessageInterfaceProxy::set_meta(MultiMessage& self, pybind11::object columns, pybind11::object value)
{
    // Need to release the GIL before calling `get_meta()`
    pybind11::gil_scoped_release no_gil;

    auto mutable_info = self.meta->get_mutable_info();

    // Need the GIL for the remainder
    pybind11::gil_scoped_acquire gil;

    auto df = mutable_info.checkout_obj();

    auto index_slice = pybind11::slice(
        pybind11::int_(self.mess_offset), pybind11::int_(self.mess_offset + self.mess_count), pybind11::none());

    // Mimic this python code
    // self.meta.df.loc[self.meta.df.index[self.mess_offset:self.mess_offset + self.mess_count], columns] =
    // value
    df.attr("loc")[pybind11::make_tuple(df.attr("index")[index_slice], columns)] = value;

    mutable_info.return_obj(std::move(df));
}

std::shared_ptr<MultiMessage> MultiMessageInterfaceProxy::get_slice(MultiMessage& self,
<<<<<<< HEAD
                                                                    std::size_t start,
                                                                    std::size_t stop)
=======
                                                                    TensorIndex start,
                                                                    TensorIndex stop)
>>>>>>> 193f89e6
{
    // Need to drop the GIL before calling any methods on the C++ object
    pybind11::gil_scoped_release no_gil;

    // Returns shared_ptr
    return self.get_slice(start, stop);
}

<<<<<<< HEAD
std::shared_ptr<MultiMessage> MultiMessageInterfaceProxy::copy_ranges(
    MultiMessage& self, const std::vector<std::pair<size_t, size_t>>& ranges, pybind11::object num_selected_rows)
=======
std::shared_ptr<MultiMessage> MultiMessageInterfaceProxy::copy_ranges(MultiMessage& self,
                                                                      const std::vector<RangeType>& ranges,
                                                                      pybind11::object num_selected_rows)
>>>>>>> 193f89e6
{
    TensorIndex num_rows = 0;
    if (num_selected_rows.is_none())
    {
        for (const auto& range : ranges)
        {
            num_rows += range.second - range.first;
        }
    }
    else
    {
        num_rows = num_selected_rows.cast<TensorIndex>();
    }

    // Need to drop the GIL before calling any methods on the C++ object
    pybind11::gil_scoped_release no_gil;

    return self.copy_ranges(ranges, num_rows);
}
}  // namespace morpheus<|MERGE_RESOLUTION|>--- conflicted
+++ resolved
@@ -88,32 +88,19 @@
 }
 
 void MultiMessage::copy_ranges_impl(std::shared_ptr<MultiMessage> new_message,
-<<<<<<< HEAD
-                                    const std::vector<std::pair<size_t, size_t>>& ranges,
-                                    size_t num_selected_rows) const
-=======
                                     const std::vector<RangeType>& ranges,
                                     TensorIndex num_selected_rows) const
->>>>>>> 193f89e6
 {
     new_message->mess_offset = 0;
     new_message->mess_count  = num_selected_rows;
     new_message->meta        = copy_meta_ranges(ranges);
 }
 
-<<<<<<< HEAD
-std::shared_ptr<MessageMeta> MultiMessage::copy_meta_ranges(const std::vector<std::pair<size_t, size_t>>& ranges) const
-{
-    // copy ranges into a sequntial list of values
-    // https://github.com/rapidsai/cudf/issues/11223
-    std::vector<cudf::size_type> cudf_ranges;
-=======
 std::shared_ptr<MessageMeta> MultiMessage::copy_meta_ranges(const std::vector<RangeType>& ranges) const
 {
     // copy ranges into a sequntial list of values
     // https://github.com/rapidsai/cudf/issues/11223
     std::vector<TensorIndex> cudf_ranges;
->>>>>>> 193f89e6
     for (const auto& p : ranges)
     {
         // Append the message offset to the range here
@@ -189,13 +176,8 @@
     }
 }
 
-<<<<<<< HEAD
-std::vector<std::pair<TensorIndex, TensorIndex>> MultiMessage::apply_offset_to_ranges(
-    std::size_t offset, const std::vector<std::pair<size_t, size_t>>& ranges) const
-=======
 std::vector<RangeType> MultiMessage::apply_offset_to_ranges(TensorIndex offset,
                                                             const std::vector<RangeType>& ranges) const
->>>>>>> 193f89e6
 {
     std::vector<RangeType> offset_ranges(ranges.size());
     std::transform(ranges.cbegin(), ranges.cend(), offset_ranges.begin(), [offset](const RangeType range) {
@@ -218,20 +200,12 @@
     return self.meta;
 }
 
-<<<<<<< HEAD
-std::size_t MultiMessageInterfaceProxy::mess_offset(const MultiMessage& self)
-=======
 TensorIndex MultiMessageInterfaceProxy::mess_offset(const MultiMessage& self)
->>>>>>> 193f89e6
 {
     return self.mess_offset;
 }
 
-<<<<<<< HEAD
-std::size_t MultiMessageInterfaceProxy::mess_count(const MultiMessage& self)
-=======
 TensorIndex MultiMessageInterfaceProxy::mess_count(const MultiMessage& self)
->>>>>>> 193f89e6
 {
     return self.mess_count;
 }
@@ -322,13 +296,8 @@
 }
 
 std::shared_ptr<MultiMessage> MultiMessageInterfaceProxy::get_slice(MultiMessage& self,
-<<<<<<< HEAD
-                                                                    std::size_t start,
-                                                                    std::size_t stop)
-=======
                                                                     TensorIndex start,
                                                                     TensorIndex stop)
->>>>>>> 193f89e6
 {
     // Need to drop the GIL before calling any methods on the C++ object
     pybind11::gil_scoped_release no_gil;
@@ -337,14 +306,9 @@
     return self.get_slice(start, stop);
 }
 
-<<<<<<< HEAD
-std::shared_ptr<MultiMessage> MultiMessageInterfaceProxy::copy_ranges(
-    MultiMessage& self, const std::vector<std::pair<size_t, size_t>>& ranges, pybind11::object num_selected_rows)
-=======
 std::shared_ptr<MultiMessage> MultiMessageInterfaceProxy::copy_ranges(MultiMessage& self,
                                                                       const std::vector<RangeType>& ranges,
                                                                       pybind11::object num_selected_rows)
->>>>>>> 193f89e6
 {
     TensorIndex num_rows = 0;
     if (num_selected_rows.is_none())
