--- conflicted
+++ resolved
@@ -17,12 +17,9 @@
 
 #include "morpheus/io/data_loader_registry.hpp"
 #include "morpheus/io/deserializers.hpp"  // for read_file_to_df
-<<<<<<< HEAD
 #include "morpheus/io/loaders/all.hpp"
+#include "morpheus/io/serializers.hpp"
 #include "morpheus/messages/control.hpp"
-=======
-#include "morpheus/io/serializers.hpp"
->>>>>>> 808f9965
 #include "morpheus/objects/dtype.hpp"  // for TypeId
 #include "morpheus/objects/fiber_queue.hpp"
 #include "morpheus/objects/file_types.hpp"  // for FileTypes, determine_file_type
@@ -103,19 +100,15 @@
         .value("CSV", FileTypes::CSV)
         .value("PARQUET", FileTypes::PARQUET);
 
-<<<<<<< HEAD
-    _module.def("tyepid_to_numpy_str", [](TypeId tid) { return DType(tid).type_str(); });
+    _module.def("typeid_to_numpy_str", [](TypeId tid) { return DType(tid).type_str(); });
+
     _module.def("determine_file_type", &determine_file_type, py::arg("filename"));
     _module.def("read_file_to_df", &read_file_to_df, py::arg("filename"), py::arg("file_type") = FileTypes::Auto);
-=======
-    m.def("determine_file_type", &determine_file_type, py::arg("filename"));
-    m.def("read_file_to_df", &read_file_to_df, py::arg("filename"), py::arg("file_type") = FileTypes::Auto);
-    m.def("write_df_to_file",
-          &SerializersProxy::write_df_to_file,
-          py::arg("df"),
-          py::arg("filename"),
-          py::arg("file_type") = FileTypes::Auto);
->>>>>>> 808f9965
+    _module.def("write_df_to_file",
+                &SerializersProxy::write_df_to_file,
+                py::arg("df"),
+                py::arg("filename"),
+                py::arg("file_type") = FileTypes::Auto);
 
     py::enum_<FilterSource>(
         _module, "FilterSource", "Enum to indicate which source the FilterDetectionsStage should operate on.")
