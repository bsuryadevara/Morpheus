--- conflicted
+++ resolved
@@ -90,12 +90,7 @@
      * @param num_selected_rows
      * @return std::shared_ptr<DerivedT>
      */
-<<<<<<< HEAD
-    std::shared_ptr<DerivedT> copy_ranges(const std::vector<std::pair<size_t, size_t>>& ranges,
-                                          size_t num_selected_rows) const
-=======
     std::shared_ptr<DerivedT> copy_ranges(const std::vector<RangeType>& ranges, TensorIndex num_selected_rows) const
->>>>>>> 193f89e6
     {
         std::shared_ptr<MultiMessage> new_message = this->clone_impl();
 
@@ -127,13 +122,8 @@
      * @param num_selected_rows
      */
     virtual void copy_ranges_impl(std::shared_ptr<MultiMessage> new_message,
-<<<<<<< HEAD
-                                  const std::vector<std::pair<size_t, size_t>>& ranges,
-                                  size_t num_selected_rows) const = 0;
-=======
                                   const std::vector<RangeType>& ranges,
                                   TensorIndex num_selected_rows) const = 0;
->>>>>>> 193f89e6
 
   private:
     virtual std::shared_ptr<MultiMessage> clone_impl() const
@@ -163,12 +153,7 @@
         return MRC_PTR_CAST(DerivedT, new_message);
     }
 
-<<<<<<< HEAD
-    std::shared_ptr<DerivedT> copy_ranges(const std::vector<std::pair<size_t, size_t>>& ranges,
-                                          size_t num_selected_rows) const
-=======
     std::shared_ptr<DerivedT> copy_ranges(const std::vector<RangeType>& ranges, TensorIndex num_selected_rows) const
->>>>>>> 193f89e6
     {
         std::shared_ptr<MultiMessage> new_message = this->clone_impl();
 
@@ -178,23 +163,14 @@
     }
 
   protected:
-<<<<<<< HEAD
-    void get_slice_impl(std::shared_ptr<MultiMessage> new_message, std::size_t start, std::size_t stop) const override
-=======
     void get_slice_impl(std::shared_ptr<MultiMessage> new_message, TensorIndex start, TensorIndex stop) const override
->>>>>>> 193f89e6
     {
         return BaseT::get_slice_impl(new_message, start, stop);
     }
 
     void copy_ranges_impl(std::shared_ptr<MultiMessage> new_message,
-<<<<<<< HEAD
-                          const std::vector<std::pair<size_t, size_t>>& ranges,
-                          size_t num_selected_rows) const override
-=======
                           const std::vector<RangeType>& ranges,
                           TensorIndex num_selected_rows) const override
->>>>>>> 193f89e6
     {
         return BaseT::copy_ranges_impl(new_message, ranges, num_selected_rows);
     }
@@ -226,12 +202,7 @@
         return MRC_PTR_CAST(DerivedT, new_message);
     }
 
-<<<<<<< HEAD
-    std::shared_ptr<DerivedT> copy_ranges(const std::vector<std::pair<size_t, size_t>>& ranges,
-                                          size_t num_selected_rows) const
-=======
     std::shared_ptr<DerivedT> copy_ranges(const std::vector<RangeType>& ranges, TensorIndex num_selected_rows) const
->>>>>>> 193f89e6
     {
         std::shared_ptr<MultiMessage> new_message = this->clone_impl();
 
@@ -246,13 +217,8 @@
                                 TensorIndex stop) const = 0;
 
     virtual void copy_ranges_impl(std::shared_ptr<MultiMessage> new_message,
-<<<<<<< HEAD
-                                  const std::vector<std::pair<size_t, size_t>>& ranges,
-                                  size_t num_selected_rows) const = 0;
-=======
                                   const std::vector<RangeType>& ranges,
                                   TensorIndex num_selected_rows) const = 0;
->>>>>>> 193f89e6
 
   private:
     virtual std::shared_ptr<MultiMessage> clone_impl() const
@@ -336,13 +302,8 @@
     void get_slice_impl(std::shared_ptr<MultiMessage> new_message, TensorIndex start, TensorIndex stop) const override;
 
     void copy_ranges_impl(std::shared_ptr<MultiMessage> new_message,
-<<<<<<< HEAD
-                          const std::vector<std::pair<size_t, size_t>>& ranges,
-                          size_t num_selected_rows) const override;
-=======
                           const std::vector<RangeType>& ranges,
                           TensorIndex num_selected_rows) const override;
->>>>>>> 193f89e6
 
     /**
      * @brief Creates a deep copy of `meta` with the specified ranges.
@@ -350,11 +311,7 @@
      * @param ranges
      * @return std::shared_ptr<MessageMeta>
      */
-<<<<<<< HEAD
-    virtual std::shared_ptr<MessageMeta> copy_meta_ranges(const std::vector<std::pair<size_t, size_t>>& ranges) const;
-=======
     virtual std::shared_ptr<MessageMeta> copy_meta_ranges(const std::vector<RangeType>& ranges) const;
->>>>>>> 193f89e6
 
     /**
      * @brief Applies the message offset to the elements in `ranges` casting the results to `TensorIndex`
@@ -363,12 +320,7 @@
      * @param ranges
      * @return std::vector<RangeType>
      */
-<<<<<<< HEAD
-    std::vector<std::pair<TensorIndex, TensorIndex>> apply_offset_to_ranges(
-        std::size_t offset, const std::vector<std::pair<size_t, size_t>>& ranges) const;
-=======
     std::vector<RangeType> apply_offset_to_ranges(TensorIndex offset, const std::vector<RangeType>& ranges) const;
->>>>>>> 193f89e6
 };
 
 /****** MultiMessageInterfaceProxy**************************/
@@ -392,20 +344,12 @@
     /**
      * TODO(Documentation)
      */
-<<<<<<< HEAD
-    static std::size_t mess_offset(const MultiMessage& self);
-=======
     static TensorIndex mess_offset(const MultiMessage& self);
->>>>>>> 193f89e6
-
-    /**
-     * TODO(Documentation)
-     */
-<<<<<<< HEAD
-    static std::size_t mess_count(const MultiMessage& self);
-=======
+
+    /**
+     * TODO(Documentation)
+     */
     static TensorIndex mess_count(const MultiMessage& self);
->>>>>>> 193f89e6
 
     /**
      * TODO(Documentation)
@@ -432,17 +376,10 @@
     /**
      * TODO(Documentation)
      */
-<<<<<<< HEAD
-    static std::shared_ptr<MultiMessage> get_slice(MultiMessage& self, std::size_t start, std::size_t stop);
-
-    static std::shared_ptr<MultiMessage> copy_ranges(MultiMessage& self,
-                                                     const std::vector<std::pair<size_t, size_t>>& ranges,
-=======
     static std::shared_ptr<MultiMessage> get_slice(MultiMessage& self, TensorIndex start, TensorIndex stop);
 
     static std::shared_ptr<MultiMessage> copy_ranges(MultiMessage& self,
                                                      const std::vector<RangeType>& ranges,
->>>>>>> 193f89e6
                                                      pybind11::object num_selected_rows);
 };
 
