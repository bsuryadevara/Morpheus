--- conflicted
+++ resolved
@@ -20,16 +20,13 @@
 # Keep all source files sorted
 add_executable(test_libmorpheus
   # test_cuda.cu
-<<<<<<< HEAD
   io/test_data_loader.cpp
   io/test_data_loader_registry.cpp
   io/test_loaders.cpp
   messages/test_control_message.cpp
   modules/test_data_loader_module.cpp
-=======
   test_deserializers.cpp
   test_file_in_out.cpp
->>>>>>> 5bae77f6
   test_main.cpp
   test_matx_util.cpp
   test_morpheus.cpp
