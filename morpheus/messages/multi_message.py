# SPDX-FileCopyrightText: Copyright (c) 2022-2023, NVIDIA CORPORATION & AFFILIATES. All rights reserved.
# SPDX-License-Identifier: Apache-2.0
#
# Licensed under the Apache License, Version 2.0 (the "License");
# you may not use this file except in compliance with the License.
# You may obtain a copy of the License at
#
# http://www.apache.org/licenses/LICENSE-2.0
#
# Unless required by applicable law or agreed to in writing, software
# distributed under the License is distributed on an "AS IS" BASIS,
# WITHOUT WARRANTIES OR CONDITIONS OF ANY KIND, either express or implied.
# See the License for the specific language governing permissions and
# limitations under the License.

import dataclasses
import inspect
import typing

import cupy as cp
import numpy as np

import cudf

import morpheus._lib.messages as _messages
from morpheus.messages.message_base import MessageData
from morpheus.messages.message_meta import MessageMeta

# Needed to provide the return type of `@classmethod`
Self = typing.TypeVar("Self", bound="MultiMessage")


@dataclasses.dataclass
class MultiMessage(MessageData, cpp_class=_messages.MultiMessage):
    """
    This class holds data for multiple messages at a time. To avoid copying data for slicing operations, it
    holds a reference to a batched metadata object and stores the offset and count into that batch.

    Parameters
    ----------
    meta : `MessageMeta`
        Deserialized messages metadata for large batch.
    mess_offset : int
        Offset into the metadata batch.
    mess_count : int
        Messages count.

    """
    meta: MessageMeta = dataclasses.field(repr=False)
    mess_offset: int
    mess_count: int

    def __init__(self, *, meta: MessageMeta, mess_offset: int = 0, mess_count: int = -1):

        if meta is None:
            raise ValueError("Must define `meta` when creating MultiMessage")

        # Use the meta count if not supplied
        if (mess_count == -1):
            mess_count = meta.count - mess_offset

        # Check for valid offsets and counts
        if mess_offset < 0 or mess_offset >= meta.count:
            raise ValueError("Invalid message offset value")
        if mess_count <= 0 or (mess_offset + mess_count > meta.count):
            raise ValueError("Invalid message count value")

        self.meta = meta
        self.mess_offset = mess_offset
        self.mess_count = mess_count

        self._base_init_run = True

    def __init_subclass__(cls, **kwargs):
        super().__init_subclass__(**kwargs)

        # Until we migrate to python 3.10, its impossible to do keyword only dataclasses.
        # Simple article here: https://medium.com/@aniscampos/python-dataclass-inheritance-finally-686eaf60fbb5
        # Once we migrate, we can use `__post_init__` like normal
        if (cls.__init__ is MultiMessage.__init__):
            raise ValueError(f"Class `{cls}` is improperly configured. "
                             f"All derived classes of `MultiMessage` must define an `__init__` function which "
                             f"calls `super().__init__(*args, **kwargs)`.")

    @property
    def id_col(self):
        """
        Returns ID column values from `morpheus.pipeline.messages.MessageMeta.df`.

        Returns
        -------
        pandas.Series
            ID column values from the dataframe.

        """
        return self.get_meta("ID")

    @property
    def id(self) -> typing.List[int]:
        """
        Returns ID column values from `morpheus.pipeline.messages.MessageMeta.df` as list.

        Returns
        -------
        List[int]
            ID column values from the dataframe as list.

        """

        return self.get_meta_list("ID")

    @property
    def timestamp(self) -> typing.List[int]:
        """
        Returns timestamp column values from morpheus.messages.MessageMeta.df as list.

        Returns
        -------
        List[int]
            Timestamp column values from the dataframe as list.

        """

        return self.get_meta_list("timestamp")

    def _get_indexers(self, columns: typing.Union[None, str, typing.List[str]] = None):
        row_indexer = slice(self.mess_offset, self.mess_offset + self.mess_count, 1)

        if (columns is None):
            columns = self.meta._df.columns.to_list()
        elif (isinstance(columns, str)):
            # Convert a single string into a list so all versions return tables, not series
            columns = [columns]

        column_indexer = self.meta._df.columns.get_indexer_for(columns)

        return row_indexer, column_indexer

    def _calc_message_slice_bounds(self, start: int, stop: int):

        # Start must be between [0, mess_count)
        if (start < 0 or start >= self.mess_count):
            raise IndexError("Invalid message `start` argument")

        # Stop must be between (start, mess_count]
        if (stop <= start or stop > self.mess_count):
            raise IndexError("Invalid message `stop` argument")

        # Calculate the new offset and count
        offset = self.mess_offset + start
        count = stop - start

        return offset, count

    @typing.overload
    def get_meta(self) -> cudf.DataFrame:
        ...

    @typing.overload
    def get_meta(self, columns: str) -> cudf.Series:
        ...

    @typing.overload
    def get_meta(self, columns: typing.List[str]) -> cudf.DataFrame:
        ...

    def get_meta(self, columns: typing.Union[None, str, typing.List[str]] = None):
        """
        Return column values from `morpheus.pipeline.messages.MessageMeta.df`.

        Parameters
        ----------
        columns : typing.Union[None, str, typing.List[str]]
            Input column names. Returns all columns if `None` is specified. When a string is passed, a `Series` is
            returned. Otherwise a `Dataframe` is returned.

        Returns
        -------
        Series or Dataframe
            Column values from the dataframe.

        """

<<<<<<< HEAD
        return self.meta.get_meta_range(self.mess_offset, self.mess_count, columns)
=======
        row_indexer, column_indexer = self._get_indexers(columns=columns)

        if (-1 in column_indexer):
            missing_columns = [columns[i] for i, index_value in enumerate(column_indexer) if index_value == -1]
            raise KeyError("Requested columns {} does not exist in the dataframe".format(missing_columns))
        elif (isinstance(columns, str) and len(column_indexer) == 1):
            # Make sure to return a series for a single column
            column_indexer = column_indexer[0]

        return self.meta._df.iloc[row_indexer, column_indexer]
>>>>>>> 5bae77f6

    def get_meta_list(self, col_name: str = None):
        """
        Return a column values from morpheus.messages.MessageMeta.df as a list.

        Parameters
        ----------
        col_name : str
            Column name in the dataframe.

        Returns
        -------
        List[str]
            Column values from the dataframe.

        """
        return self.get_meta(col_name).to_arrow().to_pylist()

    def set_meta(self, columns: typing.Union[None, str, typing.List[str]], value):
        """
        Set column values to `morpheus.pipelines.messages.MessageMeta.df`.

        Parameters
        ----------
        columns : typing.Union[None, str, typing.List[str]]
            Input column names. Sets the value for the corresponding column names. If `None` is specified, all columns
            will be used. If the column does not exist, a new one will be created.
        value : Any
            Value to apply to the specified columns. If a single value is passed, it will be broadcast to all rows. If a
            `Series` or `Dataframe` is passed, rows will be matched by index.

        """

        # First try to set the values on just our slice if the columns exist
        row_indexer, column_indexer = self._get_indexers(columns=columns)

        # Get exclusive access to the dataframe
        with self.meta.mutable_dataframe() as df:
            # Check to see if we are adding a column. If so, we need to use df.loc instead of df.iloc
            if (-1 not in column_indexer):

                # If we only have one column, convert it to a series (broadcasts work with more types on a series)
                if (len(column_indexer) == 1):
                    column_indexer = column_indexer[0]

                try:
                    # Now update the slice
                    df.iloc[row_indexer, column_indexer] = value
                except ValueError:
                    # Try this as a fallback. Works better for strings. See issue #286
                    df[columns].iloc[row_indexer] = value

            else:
                # Columns should never be empty if we get here
                assert columns is not None

                # cudf is really bad at adding new columns
                if (isinstance(df, cudf.DataFrame)):

                    saved_index = None

                    # Check to see if we can use slices
                    if (not (df.index.is_unique and
                             (df.index.is_monotonic_increasing or df.index.is_monotonic_decreasing))):
                        # Save the index and reset
                        saved_index = df.index

                        df.reset_index(drop=True, inplace=True)

                    # Perform the update via slices
                    df.loc[df.index[row_indexer], columns] = value

                    # Reset the index if we changed it
                    if (saved_index is not None):
                        df.set_index(saved_index, inplace=True)

                else:
                    # Need to determine the boolean mask to use indexes with df.loc
                    row_mask = self._ranges_to_mask(self.meta._df,
                                                    [(self.mess_offset, self.mess_offset + self.mess_count)])

                    # Now set the slice
                    df.loc[row_mask, columns] = value

    def get_slice(self, start, stop):
        """
        Returns sliced batches based on offsets supplied. Automatically calculates the correct `mess_offset`
        and `mess_count`.

        Parameters
        ----------
        start : int
            Start offset address.
        stop : int
            Stop offset address.

        Returns
        -------
        `MultiInferenceMessage`
            A new `MultiInferenceMessage` with sliced offset and count.

        """

        # Calc the offset and count. This checks the bounds for us
        offset, count = self._calc_message_slice_bounds(start=start, stop=stop)

        return self.from_message(self, meta=self.meta, mess_offset=offset, mess_count=count)

    def _ranges_to_mask(self, df, ranges):
        if isinstance(df, cudf.DataFrame):
            zeros_fn = cp.zeros
        else:
            zeros_fn = np.zeros

        mask = zeros_fn(len(df), bool)

        for range in ranges:
            mask[range[0]:range[1]] = True

        return mask

    def copy_meta_ranges(self,
                         ranges: typing.List[typing.Tuple[int, int]],
                         mask: typing.Union[None, cp.ndarray, np.ndarray] = None):
        """
        Perform a copy of the underlying dataframe for the given `ranges` of rows.

        Parameters
        ----------
        ranges : typing.List[typing.Tuple[int, int]]
            Rows to include in the copy in the form of `[(`start_row`, `stop_row`),...]`
            The `stop_row` isn't included. For example to copy rows 1-2 & 5-7 `ranges=[(1, 3), (5, 8)]`

        mask : typing.Union[None, cupy.ndarray, numpy.ndarray]
            Optionally specify rows as a cupy array (when using cudf Dataframes) or a numpy array (when using pandas
            Dataframes) of booleans. When not-None `ranges` will be ignored. This is useful as an optimization as this
            avoids needing to generate the mask on it's own.

        Returns
        -------
        `Dataframe`
        """
        df = self.get_meta()

        if mask is None:
            mask = self._ranges_to_mask(df, ranges=ranges)

        return df.loc[mask, :]

    def copy_ranges(self, ranges: typing.List[typing.Tuple[int, int]]):
        """
        Perform a copy of the current message instance for the given `ranges` of rows.

        Parameters
        ----------
        ranges : typing.List[typing.Tuple[int, int]]
            Rows to include in the copy in the form of `[(`start_row`, `stop_row`),...]`
            The `stop_row` isn't included. For example to copy rows 1-2 & 5-7 `ranges=[(1, 3), (5, 8)]`

        Returns
        -------
        `MultiMessage`
        """
        sliced_rows = self.copy_meta_ranges(ranges)

        return self.from_message(self, meta=MessageMeta(sliced_rows), mess_offset=0, mess_count=len(sliced_rows))

    @classmethod
    def from_message(cls: typing.Type[Self],
                     message: "MultiMessage",
                     *,
                     meta: MessageMeta = None,
                     mess_offset: int = -1,
                     mess_count: int = -1,
                     **kwargs) -> Self:
        """
        Creates a new instance of a derived class from `MultiMessage` using an existing message as the template. This is
        very useful when a new message needs to be created with a single change to an existing `MessageMeta`.

        When creating the new message, all required arguments for the class specified by `cls` will be pulled from
        `message` unless otherwise specified in the `args` or `kwargs`. Special handling is performed depending on
        whether or not a new `meta` object is supplied. If one is supplied, the offset and count defaults will be 0 and
        `meta.count` respectively. Otherwise offset and count will be pulled from the input `message`.

        Parameters
        ----------
        cls : typing.Type[Self]
            The class to create
        message : MultiMessage
            An existing message to use as a template. Can be a base or derived from `cls` as long as all arguments can
            be pulled from `message` or proveded in `kwargs`
        meta : MessageMeta, optional
            A new `MessageMeta` to use, by default None
        mess_offset : int, optional
            A new `mess_offset` to use, by default -1
        mess_count : int, optional
            A new `mess_count` to use, by default -1

        Returns
        -------
        Self
            A new instance of type `cls`

        Raises
        ------
        ValueError
            If the incoming `message` is None
        AttributeError
            If some required arguments were not supplied by `kwargs` and could not be pulled from `message`
        """

        if (message is None):
            raise ValueError("Must define `message` when creating a MultiMessage with `from_message`")

        if (mess_offset == -1):
            if (meta is not None):
                mess_offset = 0
            else:
                mess_offset = message.mess_offset

        if (mess_count == -1):
            if (meta is not None):
                # Subtract offset here so we dont go over the end
                mess_count = meta.count - mess_offset
            else:
                mess_count = message.mess_count

        # Do meta last
        if meta is None:
            meta = message.meta

        # Update the kwargs
        kwargs.update({
            "meta": meta,
            "mess_offset": mess_offset,
            "mess_count": mess_count,
        })

        signature = inspect.signature(cls.__init__)

        for p_name, param in signature.parameters.items():

            if (p_name == "self"):
                # Skip self until this this is fixed (python 3.9) https://github.com/python/cpython/issues/85074
                # After that, switch to using inspect.signature(cls)
                continue

            # Skip if its already defined
            if (p_name in kwargs):
                continue

            if (not hasattr(message, p_name)):
                # Check for a default
                if (param.default == inspect.Parameter.empty):
                    raise AttributeError(
                        f"Cannot create message of type {cls}, from {message}. Missing property '{p_name}'")

                # Otherwise, we can ignore
                continue

            kwargs[p_name] = getattr(message, p_name)

        # Create a new instance using the kwargs
        return cls(**kwargs)<|MERGE_RESOLUTION|>--- conflicted
+++ resolved
@@ -181,9 +181,6 @@
 
         """
 
-<<<<<<< HEAD
-        return self.meta.get_meta_range(self.mess_offset, self.mess_count, columns)
-=======
         row_indexer, column_indexer = self._get_indexers(columns=columns)
 
         if (-1 in column_indexer):
@@ -194,7 +191,6 @@
             column_indexer = column_indexer[0]
 
         return self.meta._df.iloc[row_indexer, column_indexer]
->>>>>>> 5bae77f6
 
     def get_meta_list(self, col_name: str = None):
         """
