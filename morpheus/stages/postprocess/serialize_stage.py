--- conflicted
+++ resolved
@@ -91,17 +91,8 @@
                                             self._controller.exclude_columns,
                                             self._controller.fixed_columns)
         else:
-<<<<<<< HEAD
             include_columns = self._controller.get_include_col_pattern()
             exclude_columns = self._controller.get_exclude_col_pattern()
-=======
-            include_columns = None
-
-            if (self._include_columns is not None and len(self._include_columns) > 0):
-                include_columns = re.compile(f"({'|'.join(self._include_columns)})")
-
-            exclude_columns = [re.compile(x) for x in self._exclude_columns]
->>>>>>> 7ee9e8fb
 
             stream = builder.make_node(
                 self.unique_name,
