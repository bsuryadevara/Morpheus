# Copyright (c) 2022-2023, NVIDIA CORPORATION.
#
# Licensed under the Apache License, Version 2.0 (the "License");
# you may not use this file except in compliance with the License.
# You may obtain a copy of the License at
#
#     http://www.apache.org/licenses/LICENSE-2.0
#
# Unless required by applicable law or agreed to in writing, software
# distributed under the License is distributed on an "AS IS" BASIS,
# WITHOUT WARRANTIES OR CONDITIONS OF ANY KIND, either express or implied.
# See the License for the specific language governing permissions and
# limitations under the License.

import logging
import time

import mrc

from morpheus.cli import register_stage
from morpheus.config import Config
from morpheus.controllers.rss_controller import RSSController
from morpheus.messages import MessageMeta
from morpheus.pipeline.preallocator_mixin import PreallocatorMixin
from morpheus.pipeline.single_output_source import SingleOutputSource
from morpheus.pipeline.stream_pair import StreamPair

logger = logging.getLogger(__name__)


@register_stage("from-rss")
class RSSSourceStage(PreallocatorMixin, SingleOutputSource):
    """
    Load RSS feed items into a pandas DataFrame.

    Parameters
    ----------
    c : morpheus.config.Config
        Pipeline configuration instance.
<<<<<<< HEAD
    feed_input : str or list[str]
=======
    feed_input : list[str]
>>>>>>> deef181b
        The URL or file path of the RSS feed.
    interval_secs : float, optional, default = 600
        Interval in seconds between fetching new feed items.
    stop_after: int, default = 0
        Stops ingesting after emitting `stop_after` records (rows in the dataframe). Useful for testing. Disabled if `0`
    max_retries : int, optional, default = 3
        Maximum number of retries for fetching entries on exception.
    batch_size : int, optional, default = 128
        Number of feed items to accumulate before creating a DataFrame.
    enable_cache : bool, optional, default = False
        Enable caching of RSS feed request data.
    cache_dir : str, optional, default = "./.cache/http"
        Cache directory for storing RSS feed request data.
    """

    def __init__(self,
                 c: Config,
                 feed_input: list[str],
                 interval_secs: float = 600,
                 stop_after: int = 0,
                 max_retries: int = 5,
                 run_indefinitely: bool = None,
                 batch_size: int = 128,
                 enable_cache: bool = False,
                 cache_dir: str = "./.cache/http"):
        super().__init__(c)
        self._stop_requested = False
        self._stop_after = stop_after
        self._interval_secs = interval_secs
        self._max_retries = max_retries

<<<<<<< HEAD
=======
        if (batch_size is None):
            batch_size = c.pipeline_batch_size

        if (stop_after > 0):
            if (run_indefinitely):
                raise ValueError("Cannot set both `stop_after` and `run_indefinitely` to True.")

            run_indefinitely = False

>>>>>>> deef181b
        self._records_emitted = 0
        self._controller = RSSController(feed_input=feed_input,
                                         batch_size=batch_size,
                                         run_indefinitely=run_indefinitely,
                                         enable_cache=enable_cache,
                                         cache_dir=cache_dir)

    @property
    def name(self) -> str:
        return "from-rss"

    def stop(self):
        """
        Stop the RSS source stage.
        """
        self._stop_requested = True
        return super().stop()

    def supports_cpp_node(self):
        return False

    def _fetch_feeds(self) -> MessageMeta:
        """
        Fetch RSS feed entries and yield as MessageMeta object.
        """
        retries = 0

        while (not self._stop_requested) and (retries < self._max_retries):
            try:
                for df in self._controller.fetch_dataframes():
                    df_size = len(df)
                    self._records_emitted += df_size

                    if logger.isEnabledFor(logging.DEBUG):
                        logger.debug("Received %d new entries...", df_size)
                        logger.debug("Emitted %d records so far.", self._records_emitted)

                    yield MessageMeta(df=df)

                    if (self._stop_after > 0 and self._records_emitted >= self._stop_after):
                        self._stop_requested = True
                        logger.debug("Stop limit reached...preparing to halt the source.")
                        break

                if not self._controller.run_indefinitely:
                    self._stop_requested = True
                    continue

                logger.debug("Waiting for %d seconds before fetching again...", self._interval_secs)
                time.sleep(self._interval_secs)

            except Exception as exc:
                if not self._controller.run_indefinitely:
                    logger.error("The input provided is not a URL or a valid path, therefore, the maximum " +
                                 "retries are being overridden, and early exiting is triggered.")
                    raise RuntimeError(f"Failed to fetch feed entries : {exc}") from exc

                retries += 1
                logger.warning("Error fetching feed entries. Retrying (%d/%d)...", retries, self._max_retries)
                logger.debug("Waiting for 5 secs before retrying...")
                time.sleep(5)  # Wait before retrying

                if retries == self._max_retries:  # Check if retries exceeded the limit
                    logger.error("Max retries reached. Unable to fetch feed entries.")
                    raise RuntimeError(f"Failed to fetch feed entries after max retries: {exc}") from exc

        logger.debug("Source stopped.")

    def _build_source(self, builder: mrc.Builder) -> StreamPair:
        source = builder.make_source(self.unique_name, self._fetch_feeds)
        return source, MessageMeta<|MERGE_RESOLUTION|>--- conflicted
+++ resolved
@@ -37,11 +37,7 @@
     ----------
     c : morpheus.config.Config
         Pipeline configuration instance.
-<<<<<<< HEAD
-    feed_input : str or list[str]
-=======
     feed_input : list[str]
->>>>>>> deef181b
         The URL or file path of the RSS feed.
     interval_secs : float, optional, default = 600
         Interval in seconds between fetching new feed items.
@@ -49,7 +45,7 @@
         Stops ingesting after emitting `stop_after` records (rows in the dataframe). Useful for testing. Disabled if `0`
     max_retries : int, optional, default = 3
         Maximum number of retries for fetching entries on exception.
-    batch_size : int, optional, default = 128
+    batch_size : int, optional, default = None
         Number of feed items to accumulate before creating a DataFrame.
     enable_cache : bool, optional, default = False
         Enable caching of RSS feed request data.
@@ -64,7 +60,7 @@
                  stop_after: int = 0,
                  max_retries: int = 5,
                  run_indefinitely: bool = None,
-                 batch_size: int = 128,
+                 batch_size: int = None,
                  enable_cache: bool = False,
                  cache_dir: str = "./.cache/http"):
         super().__init__(c)
@@ -73,8 +69,6 @@
         self._interval_secs = interval_secs
         self._max_retries = max_retries
 
-<<<<<<< HEAD
-=======
         if (batch_size is None):
             batch_size = c.pipeline_batch_size
 
@@ -84,7 +78,6 @@
 
             run_indefinitely = False
 
->>>>>>> deef181b
         self._records_emitted = 0
         self._controller = RSSController(feed_input=feed_input,
                                          batch_size=batch_size,
