<!--
SPDX-FileCopyrightText: Copyright (c) 2022-2023, NVIDIA CORPORATION & AFFILIATES. All rights reserved.
SPDX-License-Identifier: Apache-2.0

Licensed under the Apache License, Version 2.0 (the "License");
you may not use this file except in compliance with the License.
You may obtain a copy of the License at

http://www.apache.org/licenses/LICENSE-2.0

Unless required by applicable law or agreed to in writing, software
distributed under the License is distributed on an "AS IS" BASIS,
WITHOUT WARRANTIES OR CONDITIONS OF ANY KIND, either express or implied.
See the License for the specific language governing permissions and
limitations under the License.
-->

## File to DataFrame Module

This module reads data from the batched files into a dataframe after receiving input from the "FileBatcher" module. In
addition to loading data from the disk, it has the ability to load the file content from S3 buckets.

### Configurable Parameters

| Parameter               | Type       | Description                                | Example Value        | Default Value |
|-------------------------|------------|--------------------------------------------|----------------------|---------------|
| `cache_dir`             | string     | Directory to cache the rolling window data | `/path/to/cache`     | -             |
| `file_type`             | string     | Type of the input file                     | `csv`                | JSON          |
| `filter_null`           | boolean    | Whether to filter out null values          | true                 | false         |
| `parser_kwargs`         | dictionary | Keyword arguments to pass to the parser    | `{"delimiter": ","}` | -             |
| `schema`                | dictionary | Schema of the input data                   | See Below            | -             |
| `timestamp_column_name` | string     | Name of the timestamp column               | `timestamp`          | -             |

### Example JSON Configuration

```json
{
  "cache_dir": "/path/to/cache",
  "file_type": "csv",
  "filter_null": true,
  "parser_kwargs": {
    "delimiter": ","
  },
  "schema": {
    "schema_str": "string",
    "encoding": "latin1"
  },
  "timestamp_column_name": "timestamp"
<<<<<<< HEAD
}
```

### Default Settings

| Property                | Value      |
| -----------------------| ----------|
| cache_dir               | ./.cache  |
| file_type               | JSON      |
| filter_null             | False     |
| parser_kwargs           | None      |
| timestamp_column_name   | timestamp |
=======
}
>>>>>>> efd20bd0
<|MERGE_RESOLUTION|>--- conflicted
+++ resolved
@@ -46,19 +46,5 @@
     "encoding": "latin1"
   },
   "timestamp_column_name": "timestamp"
-<<<<<<< HEAD
 }
-```
-
-### Default Settings
-
-| Property                | Value      |
-| -----------------------| ----------|
-| cache_dir               | ./.cache  |
-| file_type               | JSON      |
-| filter_null             | False     |
-| parser_kwargs           | None      |
-| timestamp_column_name   | timestamp |
-=======
-}
->>>>>>> efd20bd0
+```