<!--
SPDX-FileCopyrightText: Copyright (c) 2022-2023, NVIDIA CORPORATION & AFFILIATES. All rights reserved.
SPDX-License-Identifier: Apache-2.0

Licensed under the Apache License, Version 2.0 (the "License");
you may not use this file except in compliance with the License.
You may obtain a copy of the License at

http://www.apache.org/licenses/LICENSE-2.0

Unless required by applicable law or agreed to in writing, software
distributed under the License is distributed on an "AS IS" BASIS,
WITHOUT WARRANTIES OR CONDITIONS OF ANY KIND, either express or implied.
See the License for the specific language governing permissions and
limitations under the License.
-->

## Filter Control Message Module

When the requirements are met, this module gently discards the control messages.

### Configurable Parameters

| Parameter                    | Type    | Description                          | Example Value       | Default Value |
|------------------------------|---------|--------------------------------------|---------------------|---------------|
| `enable_data_type_filtering` | boolean | Enables filtering based on data type | true                | false         |
| `enable_task_filtering`      | boolean | Enables filtering based on task type | true                | false         |
| `filter_data_type`           | string  | The data type to be used as a filter | `desired_data_type` | None          |
| `filter_task_type`           | string  | The task type to be used as a filter | `specific_task`     | None          |

### Example JSON Configuration

```json
{
  "enable_task_filtering": true,
  "enable_data_type_filtering": true,
  "filter_task_type": "specific_task",
  "filter_data_type": "desired_data_type"
<<<<<<< HEAD
}
```

### Default Settings

| Property                     | Value  |
| ----------------------------| -------|
| enable_data_type_filtering   | False  |
| enable_task_filtering        | False  |
=======
}
>>>>>>> efd20bd0
<|MERGE_RESOLUTION|>--- conflicted
+++ resolved
@@ -36,16 +36,5 @@
   "enable_data_type_filtering": true,
   "filter_task_type": "specific_task",
   "filter_data_type": "desired_data_type"
-<<<<<<< HEAD
 }
-```
-
-### Default Settings
-
-| Property                     | Value  |
-| ----------------------------| -------|
-| enable_data_type_filtering   | False  |
-| enable_task_filtering        | False  |
-=======
-}
->>>>>>> efd20bd0
+```