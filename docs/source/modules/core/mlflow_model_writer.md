--- conflicted
+++ resolved
@@ -48,16 +48,5 @@
     "read": ["read_user1", "read_user2"],
     "write": ["write_user1", "write_user2"]
   }
-<<<<<<< HEAD
 }
-```
-
-### Default Settings
-
-| Property                | Value    |
-| -----------------------| ----------|
-| databricks_permissions | None      |
-| timestamp_column_name  | timestamp |
-=======
-}
->>>>>>> efd20bd0
+```