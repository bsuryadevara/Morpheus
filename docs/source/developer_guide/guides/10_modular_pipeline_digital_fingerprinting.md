<!--
SPDX-FileCopyrightText: Copyright (c) 2023, NVIDIA CORPORATION & AFFILIATES. All rights reserved.
SPDX-License-Identifier: Apache-2.0

Licensed under the Apache License, Version 2.0 (the "License");
you may not use this file except in compliance with the License.
You may obtain a copy of the License at

http://www.apache.org/licenses/LICENSE-2.0

Unless required by applicable law or agreed to in writing, software
distributed under the License is distributed on an "AS IS" BASIS,
WITHOUT WARRANTIES OR CONDITIONS OF ANY KIND, either express or implied.
See the License for the specific language governing permissions and
limitations under the License.
-->

# Introduction to Digital Fingerprinting Pipeline in Morpheus

## Table of Contents

1. [Introduction](#introduction)
    1. [Motivation](#motivation)
    2. [Overview](#overview)
2. [Setting up Morpheus](#setting-up-morpheus)
3. [Morpheus Modules](#morpheus-modules)
4. [dfp_deployment](#dfp_deployment)
    1. [fsspec_dataloader](#fsspec_dataloader)
5. [dfp_training_and_inference_pipelines](#dfp_training_and_inference_pipelines)
    1. [dfp_preproc](#dfp_preproc)
        1. [filter_control_messages](#filter_control_messages)
        2. [file_batcher](#file_batcher)
        3. [file_to_df_dataloader](#file_to_df_dataloader)
        4. [dfp_split_users](#dfp_split_users)
    2. [dfp_rolling_window](#dfp_rolling_window)
    3. [dfp_data_prep](#dfp_data_prep)
6. [dfp_training_pipeline](#dfp_training_pipeline)
    1. [dfp_training](#dfp_training)
    2. [mlflow_model_writer](#mlflow_model_writer)
7. [dfp_inference_pipeline](#dfp_inference_pipeline)
    1. [dfp_inference](#dfp_inference)
    2. [filter_detections](#filter_detections)
    3. [dfp_post_proc](#dfp_post_proc)
    4. [serialize](#serialize)
    5. [write_to_file](#write_to_file)

## Introduction

<a id="introduction"></a>

### Motivation

<a id="motivation"></a>

This document presents the adaptation of the Digital Fingerprinting pipeline in Morpheus from the existing stage-based
approach to one that is module-based; this process will provide a basis to work through motivation and
usage examples for number of new features found in the 23.03 release. The updated pipeline incorporates extensions
to facilitate event-driven workflows and human-in-the-loop interactions through the use of control messages.
Moreover, it introduces a dynamic method for acquiring and loading data, further enhancing the pipeline's capabilities.

The pipeline comprises a series of interconnected modules designed to create a versatile split processing pipeline.
This design enables the reception and processing of control messages to perform tasks such as inference against observed
events using either generic or user-specific models. Additionally, the pipeline can train new models based on aggregated
or predefined training data, offering a more adaptable and user-friendly experience.

### Overview

<a id="overview"></a>

At a high level, the pipeline consists of three parts: the front-end file list loader that reads new control messages
from a Kafka topic and expands the described data sources to be processed, and the training and inference pipelines that
process the data. The updated pipeline enables the reception and processing of control messages, allowing for tasks such
as inference against observed events using generic or user-specific models. It also allows for the training of new
models based on aggregated or predefined training data.

The front-end loader outputs one or more control messages that are passed to the training and inference pipelines.
Messages are either dropped or passed to the next module in the pipeline based on the message type. The updated pipeline
implicitly supports two distinct workflows: inference and training. However, because of the use of control messages, it
can also support a hybrid data processing workflow that handles both streaming data processed in real-time, aggregated,
batched, and subsequently used for training, as well as interleaved self-contained training tasks that specify the
training data to be used and are able to bypass batching and aggregation stages.

Moreover, the updated pipeline supports human-in-the-loop workflows, such as the ability to manually trigger training or
inference tasks against a specific set of data, and the capacity for real-time labeling of production inference events
that can be injected back into the training pipeline.

The following content will track the pipeline declared in
`examples/digitial_fingerprinting/production/dfp_morpheus_streaming_pipeline.py`

```python
# Setup and command line argument parsing
...

# Create an empty pipeline
pipeline = Pipeline(config)

# Create our Kafka source stage that we can read control messages from.
source_stage = pipeline.add_stage(
    ControlMessageKafkaSourceStage(config,
                                   bootstrap_servers=kwargs["bootstrap_servers"],
                                   input_topic=kwargs["input_topic"],
                                   group_id=kwargs["group_id"],
                                   poll_interval=kwargs["poll_interval"],
                                   disable_commit=kwargs["disable_commit"],
                                   disable_pre_filtering=kwargs["disable_pre_filtering"]))

# Create our DFP deployment stage that will load our Digital Fingerprinting module into the pipeline.
dfp_deployment_stage = pipeline.add_stage(
    MultiPortModulesStage(config,
                          dfp_deployment_module_config,
                          input_port_name="input",
                          output_port_name_prefix="output",
                          num_output_ports=num_output_ports))

# Connect the source stage to the DFP deployment module
pipeline.add_edge(source_stage, dfp_deployment_stage)

# Run the pipeline
pipeline.run()
```

## Setting up Morpheus

<a id="setting-up-morpheus"></a>
<<<<<<< HEAD
For a full introduction in how to set up and run morpheus, please refer to
the [Getting Started](../../getting_started.md) guide.
=======
For a full introduction in how to set up and run Morpheus, refer to the [Getting Started]() guide.
>>>>>>> ad2044ca

## Morpheus Modules

<a id="morpheus-modules"></a>
For a full introduction to Morpheus modules, refer to the [Python Modules](7_python_modules.md)
and [C++ Modules](8_cpp_modules.md) guides.

> ## DFP Deployment

<a id="dfp_deployment"></a>
Source: `examples/digitial_fingerprinting/production/morpheus/dfp/modules/dfp_deployment.py`

This is the top level module that encapsulates the entire Digital Fingerprinting pipeline, it is primarily
responsible for wrapping the training and inference pipelines, providing the correct module interface, and doing
some configuration pre-processing. Since this module is monolithic, it supports a significant number of
configuration options; however, the majority of these have intelligent defaults and are not required to be specified.

The module consists of three chained sub-modules:

- `fs_spec_dataloader`
    - Responsible for expanding data source declarations into individual files that can be processed by the pipeline.
- `dfp_training`
    - Connected to the output of the preprocessing stage. Responsible for handling training based control messages.
- `dfp_inference`
    - Connected to the output of the preprocessing stage. Responsible for handling inference based control messages.

<<<<<<< HEAD
For a complete reference, see: [DFP Deployment](../../modules/examples/digital_fingerprinting/dfp_deployment.md)
=======
For a complete reference, refer to: [DFP Deployment](./docs/source/modules/examples/digital_fingerprinting/dfp_deployment.md)
>>>>>>> ad2044ca

```python
@register_module(DFP_DEPLOYMENT, MORPHEUS_MODULE_NAMESPACE)
def dfp_deployment(builder: mrc.Builder):
    # Setup and configuration parsing
    ...

    # Make an edge between modules
    builder.make_edge(fsspec_dataloader_module.output_port("output"), broadcast)
    builder.make_edge(broadcast, dfp_training_pipe_module.input_port("input"))
    builder.make_edge(broadcast, dfp_inference_pipe_module.input_port("input"))

    out_streams = [dfp_training_pipe_module.output_port("output"), dfp_inference_pipe_module.output_port("output")]

    # Register input port for a module.
    builder.register_module_input("input", fsspec_dataloader_module.input_port("input"))
```

> ### FS Spec Dataloader

<a id="fsspec_dataloader"></a>
Source: `morpheus/loaders/fsspec_loader.py`

This is an instance of the new DataLoader module, utilizing a pre-defined 'fsspec' style loader. The module is used to
transform regex specified file lists into individual file paths and update the control message with those paths.

<<<<<<< HEAD
For a complete reference,
see: [DataLoader Module](../../modules/core/data_loader.md)
=======
For a complete reference, refer to: [DataLoader Module](./docs/source/modules/core/data_loader.md)
>>>>>>> ad2044ca

## DFP Training and Inference Pipelines

<a id="dfp_training_and_inference_pipelines"></a>
There are a number of modules that are used in both the training and inference pipelines, but which are be
configured independently. We'll introduce Shared modules here and then dive into the unique modules for each pipeline.

> ### DFP Preprocessing

<a id="dfp_preproc"></a>
Source: `examples/digitial_fingerprinting/production/morpheus/dfp/modules/dfp_preproc.py`

The dfp_preproc module is a functional component within the MORPHEUS framework that combines multiple data filtering and
processing (dfp) pipeline modules related to inference and training. This module simplifies the pipeline by
consolidating various modules into a single, cohesive unit. The dfp_preproc module offers configurability for parameters
such as cache directory, timestamp column name, pre-filter options, batching options, user splitting options, and
supported data loaders for different file types.

The module itself consists of a series of chained sub-modules, which are connected in a logical sequence:

- `filter_control_message_module`
    - Responsible for early filtering of control messages that should be not processed by the pipeline.
- `file_batcher_module`
    - Responsible for batching files, either into a single control message in the case of an encapsulated training
      message,
      or into a series of control messages in the of streaming data.
- `file_to_df_dataloader_module`
    - Responsible for file retrieval and insertion into a cuDF dataframe.
- `dfp_split_users_module`
    - Responsible for splitting the dataframe into a series of dataframes, one per user.

<<<<<<< HEAD
For a complete reference, see: [DFP Preproc](../../modules/examples/digital_fingerprinting/dfp_preproc.md)
=======
For a complete reference, refer to: [DFP Preproc](./docs/source/modules/examples/digital_fingerprinting/dfp_preproc.md)
>>>>>>> ad2044ca

```python
@register_module(DFP_PREPROC, MORPHEUS_MODULE_NAMESPACE)
def dfp_preproc(builder: mrc.Builder):
    # Setup and configuration parsing
    ...

    # Connect the modules.
    builder.make_edge(filter_control_message_module.output_port("output"), file_batcher_module.input_port("input"))
    builder.make_edge(file_batcher_module.output_port("output"), file_to_df_dataloader_module.input_port("input"))
    builder.make_edge(file_to_df_dataloader_module.output_port("output"), dfp_split_users_module.input_port("input"))

    # Register input and output port for a module.
    builder.register_module_input("input", filter_control_message_module.input_port("input"))
    builder.register_module_output("output", dfp_split_users_module.output_port("output"))

```

> ### Control Message Filter

<a id="filter_control_messages"></a>
Source: `morpheus/modules/filter_control_message.py`

The filter_control_message module is a component designed to discard control messages based on specified filtering
criteria. This module allows users to configure filtering options such as task type and data type. When either task
filtering or data type filtering is enabled, the module processes control messages to verify if they meet the
specified criteria. If the control message does not match the criteria, it is discarded. The module uses a node
function to filter and process control messages, and registers input and output ports to facilitate seamless
integration into the data processing pipeline.

<<<<<<< HEAD
For a complete reference, see: [Filter Control Message](../../modules/core/filter_control_message.md)
=======
For a complete reference, refer to: [Filter Control Message](./modules/core/filter_control_message.md)
>>>>>>> ad2044ca

> ### File Batcher

<a id="file_batcher"></a>
Source: `morpheus/modules/file_batcher.py`

The file_batcher module is a component that is responsible for loading input files, filtering out
files older than the specified time window, and grouping the remaining files by periods that fall within the time
window. This module offers configurability for parameters such as batching options, cache directory, file type,
filtering null values, data schema, and the timestamp column name. The file_batcher module processes control messages,
validates them, and generates a list of files with their timestamps. The module then groups files by the given period,
creates control messages for each batch, and sends them downstream for further processing. A node function is used to
handle the processing of control messages, and input and output ports are registered to integrate the module into the
data processing pipeline seamlessly.

The file batcher is one of the first pipeline components that begins to differ more substantially from the previous
raw-data pipeline, prior to 23.03. In addition to its previous functionality, the file batcher is now control
message aware, and can handle both streaming and encapsulated control messages, a property denoted by the `data_type`
property of the control message's metadata being set as either `streaming` or `payload`. Additionally, the file
batcher's default processing criteria for `period`, `sampling_rate_s`, `start_time`, and `end_time` can now be
overridden by their corresponding values in the control message's `batching_options` metadata entry.

In the case of streaming data, the file batcher will operate as it did previously, grouping files by the specified
by the `period`, `sampling_rate_s`, `start_time`, and `end_time` properties, creating a control message for each
batch, and forwarding them downstream. In the case of encapsulated data, the file batcher will operate similarly, but
will only create a single control message for the entire payload, and forward it downstream. In this way, it is
possible to attach all the necessary training data to a given training task, and skip any downstream aggregation.

<<<<<<< HEAD
For a complete reference, see: [File Batcher](../../modules/core/file_batcher.md)
=======
For a complete reference, refer to: [File Batcher](./docs/source/modules/core/file_batcher.md)
>>>>>>> ad2044ca

```python
@register_module(FILE_BATCHER, MORPHEUS_MODULE_NAMESPACE)
def file_batcher(builder: mrc.Builder):
    # Setup and configuration parsing
    ...
```

> ### File to DF DataLoader

<a id="file_to_df_dataloader"></a>
Source: `morpheus/loaders/file_to_df_dataloader.py`

This is an instance of the new DataLoader module, utilizing a pre-defined 'file_to_df' style loader. The module is
used to process 'load' tasks that reference files which need to be retrieved, possibly cached, and then loaded into a
cuDF dataframe with is set as the control message payload.

For a complete reference,
<<<<<<< HEAD
see: [DataLoader Module](../../modules/core/data_loader.md)
=======
refer to: [DataLoader Module](./docs/source/modules/core/data_loader.md)
>>>>>>> ad2044ca

> ### DFP Split Users

<a id="dfp_split_users"></a>
Source: `examples/digital_fingerprinting/production/morpheus/dfp/modules/dfp_split_users.py`

The dfp_split_users module is responsible for splitting the input data based on
user IDs. The module provides configuration options, such as fallback username, include generic user, include individual
users, and specify lists of user IDs to include or exclude in the output.

The module processes control messages by extracting the user information from the message
payload, filtering the data based on the provided configuration, and splitting the data by user ID. For each user ID,
the function generates a new control message containing the corresponding data and sends it downstream for further
processing.

For a complete reference,
<<<<<<< HEAD
see: [DFP Split Users](../../modules/examples/digital_fingerprinting/dfp_split_users.md)
=======
refer to: [DFP Split Users](./docs/source/modules/examples/digital_fingerprinting/dfp_split_users.md)
>>>>>>> ad2044ca

```python
@register_module(DFP_SPLIT_USERS, MORPHEUS_MODULE_NAMESPACE)
def dfp_split_users(builder: mrc.Builder):
    # Setup and configuration parsing
    ...
```

> ### DFP Rolling Window

<a id="dfp_rolling_window"></a>
Source: `examples/digital_fingerprinting/production/morpheus/dfp/modules/dfp_rolling_window.py`

The dfp_rolling_window module is responsible for maintaining a rolling window of historical data, acting as a streaming
caching and batching system. The module provides various configuration options,
such as aggregation span, cache directory, caching options, timestamp column name, and trigger conditions.

The main functionality of the module is to processes control messages containing data. For each control message, the
function determines the user ID and data type, then tries to build a rolling window with the historical data from the
cache. If enough data is available based on the trigger conditions, the function returns a control message with the
appropriate historical data for further processing.

The Rolling Window module is another example of a module that has been updated to be control message aware. In that
it will differentiate between streaming and payload control messages, and handle them accordingly. In the case of a
streaming control message, the module will process the message as it did previously, and either cache the streaming data
and return, or if the trigger conditions are met, return a control message with the appropriate historical data. In
the case of a payload control message, the rolling window module will be skipped entirely and simply forward the
message to the next stage.

The Rolling window module has also been updated to support an additional `batch` mode of operation, in which it will
cache streaming data until the trigger conditions are met, generate a new control message with the all existing data,
flush the cache, and then forward the message downstream. Batch caching is the default mode for the streaming
inference pipeline, and improves performance by reducing the bookkeeping required. This mode of operation is denoted
by the `cache_mode` property of the module's configuration.

For a complete reference,
<<<<<<< HEAD
see: [DFP Rolling Window](../../modules/examples/digital_fingerprinting/dfp_rolling_window.md)
=======
refer to: [DFP Rolling Window](./modules/examples/digital_fingerprinting/dfp_rolling_window.md)
>>>>>>> ad2044ca

```python
@register_module(DFP_ROLLING_WINDOW, MORPHEUS_MODULE_NAMESPACE)
def dfp_rolling_window(builder: mrc.Builder):
    # Setup and configuration parsing
    ...
```

> ### DFP Data Prep

<a id="dfp_data_prep"></a>
Source: `examples/digital_fingerprinting/production/morpheus/dfp/modules/dfp_data_prep.py`

The dfp_data_prep module is responsible for preparing data for either inference or model training. The module
requires a defined schema for data preparation.

The main functionality of the module is in the process_features function. For each control message containing data, the
function processes the columns of the data according to the given schema. The processed dataframe is then applied to the
control message payload.

<<<<<<< HEAD
For a complete reference, see: [DFP Data Prep](../../modules/examples/digital_fingerprinting/dfp_data_prep.md)
=======
For a complete reference, refer to: [DFP Data Prep](./docs/source/modules/examples/digital_fingerprinting/dfp_data_prep.md)
>>>>>>> ad2044ca

```python
@register_module(DFP_DATA_PREP, MORPHEUS_MODULE_NAMESPACE)
def dfp_data_prep(builder: mrc.Builder):
    # Setup and configuration parsing
    ...
```

> ## DFP Training Pipeline

<a id="dfp_training_pipeline"></a>
Source: `examples/digital_fingerprinting/production/morpheus/dfp/modules/dfp_training_pipe.py`

The DFP Training Pipe module is a consolidated module that integrates several DFP pipeline modules that are essential to
the training process. This module function provides a single entry point to the training pipeline, simplifying the
process of training a model. The module offers configurable parameters for various stages in the pipeline, including
data batching, data preprocessing, and data encoding for model training. Additionally, the MLflow model writer options
allow for the trained model to be saved for future use.

The module itself consists of a series of chained sub-modules, each of which performs a specific task in the training:

- `preproc`
    - Data filtering and preprocessing
- `dfp_rolling_window`
    - Data caching and batching
- `dfp_data_prep`
    - Data encoding
- `dfp_training`
    - Model training
- `mlflow_model_writer`
    - Model and telemetry saving to MLflow

<<<<<<< HEAD
For a complete reference, see: [DFP Training Pipe](../../modules/examples/digital_fingerprinting/dfp_training_pipe.md)
=======
For a complete reference, refer to: [DFP Training Pipe](modules/examples/digital_fingerprinting/dfp_training_pipe.md)
>>>>>>> ad2044ca

```python
@register_module(DFP_TRAINING_PIPE, MORPHEUS_MODULE_NAMESPACE)
def dfp_training_pipe(builder: mrc.Builder):
    # Setup and config parsing
    ...

    # Make an edge between the modules.
    builder.make_edge(preproc_module.output_port("output"), dfp_rolling_window_module.input_port("input"))
    builder.make_edge(dfp_rolling_window_module.output_port("output"), dfp_data_prep_module.input_port("input"))
    builder.make_edge(dfp_data_prep_module.output_port("output"), dfp_training_module.input_port("input"))
    builder.make_edge(dfp_training_module.output_port("output"), mlflow_model_writer_module.input_port("input"))

    # Register input and output port for a module.
    builder.register_module_input("input", preproc_module.input_port("input"))
    builder.register_module_output("output", mlflow_model_writer_module.output_port("output"))
```

<<<<<<< HEAD
> ### DFP Training

<a id="dfp_training"></a>
Source: `examples/digital_fingerprinting/production/morpheus/dfp/modules/dfp_training.py`

The dfp_training module function is responsible for training the model. The on_data function is defined to handle incoming ControlMessage instances. It retrieves the user ID and the input data from the ControlMessage, creates an instance of the AutoEncoder class with the specified model_kwargs, and trains the model on the input data. The output message includes the trained model and metadata.

For a complete reference, see: [DFP Training](../../modules/examples/digital_fingerprinting/dfp_training.md)

```python
@register_module(DFP_TRAINING, MORPHEUS_MODULE_NAMESPACE)
def dfp_inference(builder: mrc.Builder):
    # Setup and config parsing
    ...
```

> ### MLFlow Model Writer
=======
> ### MLflow Model Writer
>>>>>>> ad2044ca

<a id="mlflow_model_writer"></a>
Source: `examples/digital_fingerprinting/production/morpheus/dfp/modules/mlflow_model_writer.py`

The mlflow_model_writer module is responsible for uploading trained models to the MLflow server.

For each MultiAEMessage received, containing a trained model, the function uploads the model to MLflow along with
associated metadata such as experiment name, run name, parameters, metrics, and the model signature. If the MLflow
server is running on Databricks, the function also applies the required permissions to the registered model.

For a complete reference, refer to: [MLflow Model Writer](./docs/source/modules/examples/digital_fingerprinting/mlflow_model_writer.md)

```python
@register_module(MLFLOW_MODEL_WRITER, MORPHEUS_MODULE_NAMESPACE)
def mlflow_model_writer(builder: mrc.Builder):
    # Setup and configuration parsing
    ...
```

> ## DFP Inference Pipeline

<a id="dfp_inference_pipeline"></a>
Source: `examples/digital_fingerprinting/production/morpheus/dfp/modules/dfp_inference_pipe.py`

The dfp_inference_pipe module function consolidates multiple data fusion pipeline (DFP) modules relevant to the
inference process into a single module. Its purpose is to simplify the creation and configuration of an inference
pipeline by combining all necessary components.

The module sets up a series of interconnected components that handle various stages of the inference process, such as
preprocessing, rolling window aggregation, data preparation, inference, detection filtering, post-processing,
serialization, and writing the output to a file.

The module itself consists of a series of chained sub-modules, each of which performs a specific task in the
inference pipeline:

- `dfp_preproc`
    - Data filtering and preprocessing
- `dfp_rolling_window`
    - Data caching and batching
- `dfp_data_prep`
    - Data encoding
- `dfp_inference`
    - Model inference
- `filter_detections`
    - Detection filtering
- `dfp_post_proc`
    - Detection post-processing
- `serialize`
    - Detection serialization
- `write_to_file`
    - Detection writing to file

<<<<<<< HEAD
For a complete reference, see: [DFP Inference Pipe](../../modules/examples/digital_fingerprinting/dfp_inference_pipe.md)
=======
For a complete reference, refer to: [DFP Inference Pipe](modules/examples/digital_fingerprinting/dfp_inference_pipe.md)
>>>>>>> ad2044ca

```python
@register_module(DFP_INFERENCE_PIPE, MORPHEUS_MODULE_NAMESPACE)
def dfp_inference_pipe(builder: mrc.Builder):
    # Setup and config parsing
    ...

    # Make an edge between the modules.
    builder.make_edge(preproc_module.output_port("output"), dfp_rolling_window_module.input_port("input"))
    builder.make_edge(dfp_rolling_window_module.output_port("output"), dfp_data_prep_module.input_port("input"))
    builder.make_edge(dfp_data_prep_module.output_port("output"), dfp_inference_module.input_port("input"))
    builder.make_edge(dfp_inference_module.output_port("output"), filter_detections_module.input_port("input"))
    builder.make_edge(filter_detections_module.output_port("output"), dfp_post_proc_module.input_port("input"))
    builder.make_edge(dfp_post_proc_module.output_port("output"), serialize_module.input_port("input"))
    builder.make_edge(serialize_module.output_port("output"), write_to_file_module.input_port("input"))

    # Register input and output port for a module.
    builder.register_module_input("input", preproc_module.input_port("input"))
    builder.register_module_output("output", write_to_file_module.output_port("output"))
```

> ### DFP Inference

<a id="dfp_inference"></a>
Source: `examples/digital_fingerprinting/production/morpheus/dfp/modules/dfp_inference.py`

The dfp_inference module function creates an inference module that retrieves trained models and performs inference on
the input data. The module requires a model_name_formatter and a fallback_username to be configured in its parameters.

The function defines a get_model method to load the model for a specific user, and a process_task method to handle
individual inference tasks. The process_task method retrieves the user ID, extracts the payload, and converts the
DataFrame to pandas format. It then attempts to load the model for the specified user ID and perform inference using the
loaded model. Finally, it adds any additional columns from the input data to the results DataFrame and creates an output
message with the results and metadata.

<<<<<<< HEAD
For a complete reference, see: [DFP Inference](../../modules/examples/digital_fingerprinting/dfp_inference.md)
=======
For a complete reference, refer to: [DFP Inference](modules/examples/digital_fingerprinting/dfp_inference.md)
>>>>>>> ad2044ca

```python
@register_module(DFP_INFERENCE, MORPHEUS_MODULE_NAMESPACE)
def dfp_inference(builder: mrc.Builder):
    # Setup and config parsing
    ...
```

> ### Filter Detections

<a id="filter_detections"></a>
Source: `morpheus/modules/filter_detections.py`

The filter_detections module function is designed to filter rows from a DataFrame based on values in a tensor or
DataFrame column according to a specified threshold. Rows are excluded if their associated value in the specified field
is less than or equal to the threshold.

This module can operate in two modes, set by the copy argument. When copy=True, rows that meet the filter criteria are
copied into a new DataFrame. When copy=False, sliced views are used instead.

The function defines the find_detections method to determine the filter source and identify the rows that match the
filter criteria. The filter_copy and filter_slice methods are responsible for handling the filtering process based on
the chosen mode.

```python
@register_module(FILTER_DETECTIONS, MORPHEUS_MODULE_NAMESPACE)
def filter_detections(builder: mrc.Builder):
    # Setup and config parsing
    ...
```

> ### DFP Post Processing

<a id="dfp_post_proc"></a>
Source: `examples/digital_fingerprinting/production/morpheus/dfp/modules/dfp_post_proc.py`

The dfp_postprocessing module function performs post-processing tasks on the input data.

```python
@register_module(DFP_POST_PROCESSING, MORPHEUS_MODULE_NAMESPACE)
def dfp_postprocessing(builder: mrc.Builder):
    # Setup and config parsing
    ...
```

> ### Serialize

<a id="serialize"></a>
Source: `morpheus/modules/serialize.py`

The serialize module function is responsible for filtering columns from a MultiMessage object and emitting a MessageMeta
object.

The convert_to_df function converts a dataframe to JSON lines. It takes a MultiMessage instance, include_columns (a
pattern for columns to include), exclude_columns (a list of patterns for columns to exclude), and columns (a list of
columns to include). The function filters the columns of the input dataframe based on the include and exclude patterns
and retrieves the metadata of the filtered columns.

The module function compiles the include and exclude patterns into regular expressions. It then creates a node using the
convert_to_df function with the compiled include and exclude patterns and the specified columns.

```python
@register_module(SERIALIZE, MORPHEUS_MODULE_NAMESPACE)
def serialize(builder: mrc.Builder):
    # Setup and config parsing
    ...
```

> ### Write to File

<a id="write_to_file"></a>
Source: `morpheus/modules/write_to_file.py`

The write_to_file module function writes all messages to a file.

The convert_to_strings function takes a DataFrame (either pandas or cuDF) and converts it into the appropriate string
format based on the file type (JSON or CSV). It checks whether to include the index column or not.

```python
@register_module(WRITE_TO_FILE, MORPHEUS_MODULE_NAMESPACE)
def write_to_file(builder: mrc.Builder):
    # Setup and config parsing
    ...
```<|MERGE_RESOLUTION|>--- conflicted
+++ resolved
@@ -122,12 +122,8 @@
 ## Setting up Morpheus
 
 <a id="setting-up-morpheus"></a>
-<<<<<<< HEAD
 For a full introduction in how to set up and run morpheus, please refer to
 the [Getting Started](../../getting_started.md) guide.
-=======
-For a full introduction in how to set up and run Morpheus, refer to the [Getting Started]() guide.
->>>>>>> ad2044ca
 
 ## Morpheus Modules
 
@@ -154,11 +150,7 @@
 - `dfp_inference`
     - Connected to the output of the preprocessing stage. Responsible for handling inference based control messages.
 
-<<<<<<< HEAD
 For a complete reference, see: [DFP Deployment](../../modules/examples/digital_fingerprinting/dfp_deployment.md)
-=======
-For a complete reference, refer to: [DFP Deployment](./docs/source/modules/examples/digital_fingerprinting/dfp_deployment.md)
->>>>>>> ad2044ca
 
 ```python
 @register_module(DFP_DEPLOYMENT, MORPHEUS_MODULE_NAMESPACE)
@@ -185,12 +177,8 @@
 This is an instance of the new DataLoader module, utilizing a pre-defined 'fsspec' style loader. The module is used to
 transform regex specified file lists into individual file paths and update the control message with those paths.
 
-<<<<<<< HEAD
 For a complete reference,
 see: [DataLoader Module](../../modules/core/data_loader.md)
-=======
-For a complete reference, refer to: [DataLoader Module](./docs/source/modules/core/data_loader.md)
->>>>>>> ad2044ca
 
 ## DFP Training and Inference Pipelines
 
@@ -222,11 +210,7 @@
 - `dfp_split_users_module`
     - Responsible for splitting the dataframe into a series of dataframes, one per user.
 
-<<<<<<< HEAD
 For a complete reference, see: [DFP Preproc](../../modules/examples/digital_fingerprinting/dfp_preproc.md)
-=======
-For a complete reference, refer to: [DFP Preproc](./docs/source/modules/examples/digital_fingerprinting/dfp_preproc.md)
->>>>>>> ad2044ca
 
 ```python
 @register_module(DFP_PREPROC, MORPHEUS_MODULE_NAMESPACE)
@@ -257,11 +241,7 @@
 function to filter and process control messages, and registers input and output ports to facilitate seamless
 integration into the data processing pipeline.
 
-<<<<<<< HEAD
 For a complete reference, see: [Filter Control Message](../../modules/core/filter_control_message.md)
-=======
-For a complete reference, refer to: [Filter Control Message](./modules/core/filter_control_message.md)
->>>>>>> ad2044ca
 
 > ### File Batcher
 
@@ -290,11 +270,7 @@
 will only create a single control message for the entire payload, and forward it downstream. In this way, it is
 possible to attach all the necessary training data to a given training task, and skip any downstream aggregation.
 
-<<<<<<< HEAD
 For a complete reference, see: [File Batcher](../../modules/core/file_batcher.md)
-=======
-For a complete reference, refer to: [File Batcher](./docs/source/modules/core/file_batcher.md)
->>>>>>> ad2044ca
 
 ```python
 @register_module(FILE_BATCHER, MORPHEUS_MODULE_NAMESPACE)
@@ -313,11 +289,7 @@
 cuDF dataframe with is set as the control message payload.
 
 For a complete reference,
-<<<<<<< HEAD
 see: [DataLoader Module](../../modules/core/data_loader.md)
-=======
-refer to: [DataLoader Module](./docs/source/modules/core/data_loader.md)
->>>>>>> ad2044ca
 
 > ### DFP Split Users
 
@@ -334,11 +306,7 @@
 processing.
 
 For a complete reference,
-<<<<<<< HEAD
 see: [DFP Split Users](../../modules/examples/digital_fingerprinting/dfp_split_users.md)
-=======
-refer to: [DFP Split Users](./docs/source/modules/examples/digital_fingerprinting/dfp_split_users.md)
->>>>>>> ad2044ca
 
 ```python
 @register_module(DFP_SPLIT_USERS, MORPHEUS_MODULE_NAMESPACE)
@@ -375,11 +343,7 @@
 by the `cache_mode` property of the module's configuration.
 
 For a complete reference,
-<<<<<<< HEAD
 see: [DFP Rolling Window](../../modules/examples/digital_fingerprinting/dfp_rolling_window.md)
-=======
-refer to: [DFP Rolling Window](./modules/examples/digital_fingerprinting/dfp_rolling_window.md)
->>>>>>> ad2044ca
 
 ```python
 @register_module(DFP_ROLLING_WINDOW, MORPHEUS_MODULE_NAMESPACE)
@@ -400,11 +364,7 @@
 function processes the columns of the data according to the given schema. The processed dataframe is then applied to the
 control message payload.
 
-<<<<<<< HEAD
 For a complete reference, see: [DFP Data Prep](../../modules/examples/digital_fingerprinting/dfp_data_prep.md)
-=======
-For a complete reference, refer to: [DFP Data Prep](./docs/source/modules/examples/digital_fingerprinting/dfp_data_prep.md)
->>>>>>> ad2044ca
 
 ```python
 @register_module(DFP_DATA_PREP, MORPHEUS_MODULE_NAMESPACE)
@@ -437,11 +397,7 @@
 - `mlflow_model_writer`
     - Model and telemetry saving to MLflow
 
-<<<<<<< HEAD
 For a complete reference, see: [DFP Training Pipe](../../modules/examples/digital_fingerprinting/dfp_training_pipe.md)
-=======
-For a complete reference, refer to: [DFP Training Pipe](modules/examples/digital_fingerprinting/dfp_training_pipe.md)
->>>>>>> ad2044ca
 
 ```python
 @register_module(DFP_TRAINING_PIPE, MORPHEUS_MODULE_NAMESPACE)
@@ -460,7 +416,6 @@
     builder.register_module_output("output", mlflow_model_writer_module.output_port("output"))
 ```
 
-<<<<<<< HEAD
 > ### DFP Training
 
 <a id="dfp_training"></a>
@@ -478,9 +433,6 @@
 ```
 
 > ### MLFlow Model Writer
-=======
-> ### MLflow Model Writer
->>>>>>> ad2044ca
 
 <a id="mlflow_model_writer"></a>
 Source: `examples/digital_fingerprinting/production/morpheus/dfp/modules/mlflow_model_writer.py`
@@ -533,11 +485,7 @@
 - `write_to_file`
     - Detection writing to file
 
-<<<<<<< HEAD
 For a complete reference, see: [DFP Inference Pipe](../../modules/examples/digital_fingerprinting/dfp_inference_pipe.md)
-=======
-For a complete reference, refer to: [DFP Inference Pipe](modules/examples/digital_fingerprinting/dfp_inference_pipe.md)
->>>>>>> ad2044ca
 
 ```python
 @register_module(DFP_INFERENCE_PIPE, MORPHEUS_MODULE_NAMESPACE)
@@ -573,11 +521,7 @@
 loaded model. Finally, it adds any additional columns from the input data to the results DataFrame and creates an output
 message with the results and metadata.
 
-<<<<<<< HEAD
 For a complete reference, see: [DFP Inference](../../modules/examples/digital_fingerprinting/dfp_inference.md)
-=======
-For a complete reference, refer to: [DFP Inference](modules/examples/digital_fingerprinting/dfp_inference.md)
->>>>>>> ad2044ca
 
 ```python
 @register_module(DFP_INFERENCE, MORPHEUS_MODULE_NAMESPACE)
