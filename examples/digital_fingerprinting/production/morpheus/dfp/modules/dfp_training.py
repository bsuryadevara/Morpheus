--- conflicted
+++ resolved
@@ -71,19 +71,6 @@
         # not tied to the downstream train/infer task
         print("*****PROCESSING TASKS*****", flush=True)
         for task in tasks:
-<<<<<<< HEAD
-            if "inference" in task["type"] and "payload" in task["data"]:
-
-                task_params = task["params"]
-                mess_offset = task_params["mess_offset"]
-                mess_count = task_params["mess_count"]
-
-                meta: MessageMeta = message.payload()
-
-                final_df = meta.get_meta_range(mess_offset, mess_count)
-
-                user_id = task_params["user_id"]
-=======
             if "training" in task["type"]:
                 params = task["properties"]
                 if (params["data"] != "payload"):
@@ -95,7 +82,6 @@
 
                 user_id = params["user_id"]
                 final_df = message_meta.df.to_pandas()
->>>>>>> d722e66a
 
                 model = AutoEncoder(**model_kwargs)
 
@@ -106,16 +92,12 @@
                 model.fit(train_df, epochs=epochs)
                 logger.debug("Training AE model for user: '%s'... Complete.", user_id)
 
-<<<<<<< HEAD
-                output_message = MultiAEMessage(meta, mess_offset=mess_offset, mess_count=mess_count, model=model)
-=======
                 dfp_mm = DFPMessageMeta(cudf.DataFrame(final_df), user_id=user_id)
                 multi_message = MultiDFPMessage(dfp_mm, mess_offset=0, mess_count=len(final_df))
                 output_message = MultiAEMessage(multi_message.meta,
                                                 mess_offset=multi_message.mess_offset,
                                                 mess_count=multi_message.mess_count,
                                                 model=model)
->>>>>>> d722e66a
 
         return output_message
 
