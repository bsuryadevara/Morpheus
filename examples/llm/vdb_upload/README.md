--- conflicted
+++ resolved
@@ -125,14 +125,7 @@
 
 - From the Morpheus repo root directory, run the following to launch Triton and load the `all-MiniLM-L6-v2` model:
   ```bash
-<<<<<<< HEAD
-  docker run --rm -ti --gpus=all -p8000:8000 -p8001:8001 -p8002:8002
-   -v $PWD/models:/models nvcr.io/nvidia/tritonserver:23.06-py3 tritonserver
-   --model-repository=/models/triton-model-repo --exit-on-error=false --model-control-mode=explicit
-   --load-model all-MiniLM-L6-v2
-=======
   docker run --rm -ti --gpus=all -p8000:8000 -p8001:8001 -p8002:8002 -v $PWD/models:/models nvcr.io/nvidia/tritonserver:23.06-py3 tritonserver --model-repository=/models/triton-model-repo --exit-on-error=false --model-control-mode=explicit --load-model all-MiniLM-L6-v2
->>>>>>> 9d26514f
   ```
 
   This will launch Triton and only load the `all-MiniLM-L6-v2` model. Once Triton has loaded the model, the following
