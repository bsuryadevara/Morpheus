# SPDX-FileCopyrightText: Copyright (c) 2023, NVIDIA CORPORATION & AFFILIATES. All rights reserved.
# SPDX-License-Identifier: Apache-2.0
#
# Licensed under the Apache License, Version 2.0 (the "License");
# you may not use this file except in compliance with the License.
# You may obtain a copy of the License at
#
# http://www.apache.org/licenses/LICENSE-2.0
#
# Unless required by applicable law or agreed to in writing, software
# distributed under the License is distributed on an "AS IS" BASIS,
# WITHOUT WARRANTIES OR CONDITIONS OF ANY KIND, either express or implied.
# See the License for the specific language governing permissions and
# limitations under the License.

import os
from collections import OrderedDict
from collections import namedtuple
from unittest import mock

import pandas as pd
import pytest

from _utils import TEST_DIRS
from _utils.dataset_manager import DatasetManager
from morpheus.config import Config
from morpheus.messages.multi_ae_message import MultiAEMessage
from morpheus.pipeline.single_port_stage import SinglePortStage

MockedRequests = namedtuple("MockedRequests", ["get", "patch", "response"])
MockedMLFlow = namedtuple("MockedMLFlow",
                          [
                              'MlflowClient',
                              'ModelSignature',
                              'RunsArtifactRepository',
                              'end_run',
                              'get_tracking_uri',
                              'log_metrics',
                              'log_params',
                              'model_info',
                              'model_src',
                              'pytorch_log_model',
                              'set_experiment',
                              'start_run'
                          ])


@pytest.fixture(name="databricks_env")
def databricks_env_fixture(restore_environ):  # pylint: disable=unused-argument
    env = {'DATABRICKS_HOST': 'https://test_host', 'DATABRICKS_TOKEN': 'test_token'}
    os.environ.update(env)
    yield env


@pytest.fixture(name="mock_requests")
def mock_requests_fixture():
    with mock.patch("requests.get") as mock_requests_get, mock.patch("requests.patch") as mock_requests_patch:
        mock_response = mock.MagicMock(status_code=200)
        mock_response.json.return_value = {'registered_model_databricks': {'id': 'test_id'}}
        mock_requests_get.return_value = mock_response
        yield MockedRequests(mock_requests_get, mock_requests_patch, mock_response)


<<<<<<< HEAD
@pytest.fixture
def mock_mlflow():
    with (mock.patch("morpheus.utils.controllers.mlflow_model_writer_controller.MlflowClient") as mock_mlflow_client,
          mock.patch("morpheus.utils.controllers.mlflow_model_writer_controller.ModelSignature") as
          mock_model_signature,
          mock.patch("morpheus.utils.controllers.mlflow_model_writer_controller.RunsArtifactRepository") as
          mock_runs_artifact_repository,
=======
@pytest.fixture(name="mock_mlflow")
def mock_mlflow_fixture():
    with (mock.patch("dfp.stages.dfp_mlflow_model_writer.MlflowClient") as mock_mlflow_client,
          mock.patch("dfp.stages.dfp_mlflow_model_writer.ModelSignature") as mock_model_signature,
          mock.patch("dfp.stages.dfp_mlflow_model_writer.RunsArtifactRepository") as mock_runs_artifact_repository,
>>>>>>> 7ee9e8fb
          mock.patch("mlflow.end_run") as mock_mlflow_end_run,
          mock.patch("mlflow.get_tracking_uri") as mock_mlflow_get_tracking_uri,
          mock.patch("mlflow.log_metrics") as mock_mlflow_log_metrics,
          mock.patch("mlflow.log_params") as mock_mlflow_log_params,
          mock.patch("mlflow.pytorch.log_model") as mock_mlflow_pytorch_log_model,
          mock.patch("mlflow.set_experiment") as mock_mlflow_set_experiment,
          mock.patch("mlflow.start_run") as mock_mlflow_start_run):

        mock_mlflow_client.return_value = mock_mlflow_client
        mock_model_signature.return_value = mock_model_signature

        mock_model_info = mock.MagicMock()
        mock_mlflow_pytorch_log_model.return_value = mock_model_info

        mock_model_src = mock.MagicMock()
        mock_runs_artifact_repository.get_underlying_uri.return_value = mock_model_src

        mock_experiment = mock.MagicMock()
        mock_experiment.experiment_id = "test_experiment_id"
        mock_mlflow_set_experiment.return_value = mock_experiment

        mock_mlflow_start_run.return_value = mock_mlflow_start_run
        mock_mlflow_start_run.__enter__.return_value = mock_mlflow_start_run
        mock_mlflow_start_run.info.run_id = "test_run_id"
        mock_mlflow_start_run.info.run_uuid = "test_run_uuid"

        yield MockedMLFlow(mock_mlflow_client,
                           mock_model_signature,
                           mock_runs_artifact_repository,
                           mock_mlflow_end_run,
                           mock_mlflow_get_tracking_uri,
                           mock_mlflow_log_metrics,
                           mock_mlflow_log_params,
                           mock_model_info,
                           mock_model_src,
                           mock_mlflow_pytorch_log_model,
                           mock_mlflow_set_experiment,
                           mock_mlflow_start_run)


def test_constructor(config: Config):
    from dfp.stages.dfp_mlflow_model_writer import DFPMLFlowModelWriterStage

    stage = DFPMLFlowModelWriterStage(config,
                                      model_name_formatter="test_model_name-{user_id}-{user_md5}",
                                      experiment_name_formatter="/test/{user_id}-{user_md5}-{reg_model_name}",
                                      databricks_permissions={'test': 'this'})
    assert isinstance(stage, SinglePortStage)
    assert stage._controller.model_name_formatter == "test_model_name-{user_id}-{user_md5}"
    assert stage._controller.experiment_name_formatter == "/test/{user_id}-{user_md5}-{reg_model_name}"
    assert stage._controller.databricks_permissions == {'test': 'this'}


@pytest.mark.parametrize(
    "model_name_formatter,user_id,expected_val",
    [("test_model_name-{user_id}", 'test_user', "test_model_name-test_user"),
     ("test_model_name-{user_id}-{user_md5}", 'test_user',
      "test_model_name-test_user-9da1f8e0aecc9d868bad115129706a77"),
     ("test_model_name-{user_id}", 'test_城安宮川', "test_model_name-test_城安宮川"),
     ("test_model_name-{user_id}-{user_md5}", 'test_城安宮川', "test_model_name-test_城安宮川-c9acc3dec97777c8b6fd8ae70a744ea8")
     ])
def test_user_id_to_model(config: Config, model_name_formatter: str, user_id: str, expected_val: str):
    from dfp.stages.dfp_mlflow_model_writer import DFPMLFlowModelWriterStage

    stage = DFPMLFlowModelWriterStage(config, model_name_formatter=model_name_formatter)
    assert stage._controller.user_id_to_model(user_id) == expected_val


@pytest.mark.parametrize("experiment_name_formatter,user_id,expected_val",
                         [("/test/expr/{reg_model_name}", 'test_user', "/test/expr/dfp-test_user"),
                          ("/test/expr/{reg_model_name}-{user_id}", 'test_user', "/test/expr/dfp-test_user-test_user"),
                          ("/test/expr/{reg_model_name}-{user_id}-{user_md5}",
                           'test_user',
                           "/test/expr/dfp-test_user-test_user-9da1f8e0aecc9d868bad115129706a77"),
                          ("/test/expr/{reg_model_name}", 'test_城安宮川', "/test/expr/dfp-test_城安宮川"),
                          ("/test/expr/{reg_model_name}-{user_id}", 'test_城安宮川', "/test/expr/dfp-test_城安宮川-test_城安宮川"),
                          ("/test/expr/{reg_model_name}-{user_id}-{user_md5}",
                           'test_城安宮川',
                           "/test/expr/dfp-test_城安宮川-test_城安宮川-c9acc3dec97777c8b6fd8ae70a744ea8")])
def test_user_id_to_experiment(config: Config, experiment_name_formatter: str, user_id: str, expected_val: str):
    from dfp.stages.dfp_mlflow_model_writer import DFPMLFlowModelWriterStage

    stage = DFPMLFlowModelWriterStage(config,
                                      model_name_formatter="dfp-{user_id}",
                                      experiment_name_formatter=experiment_name_formatter)
    assert stage._controller.user_id_to_experiment(user_id) == expected_val


def verify_apply_model_permissions(mock_requests: MockedRequests,
                                   databricks_env: dict,
                                   databricks_permissions: OrderedDict,
                                   experiment_name: str):
    expected_headers = {"Authorization": f"Bearer {databricks_env['DATABRICKS_TOKEN']}"}
    mock_requests.get.assert_called_once_with(
        url=f"{databricks_env['DATABRICKS_HOST']}/api/2.0/mlflow/databricks/registered-models/get",
        headers=expected_headers,
        params={"name": experiment_name},
<<<<<<< HEAD
        timeout=1.0)
=======
        timeout=10)
>>>>>>> 7ee9e8fb

    expected_acl = [{'group_name': group, 'permission_level': pl} for (group, pl) in databricks_permissions.items()]

    mock_requests.patch.assert_called_once_with(
        url=f"{databricks_env['DATABRICKS_HOST']}/api/2.0/preview/permissions/registered-models/test_id",
        headers=expected_headers,
        json={'access_control_list': expected_acl},
<<<<<<< HEAD
        timeout=1.0)
=======
        timeout=10)
>>>>>>> 7ee9e8fb


def test_apply_model_permissions(config: Config, databricks_env: dict, mock_requests: MockedRequests):
    from dfp.stages.dfp_mlflow_model_writer import DFPMLFlowModelWriterStage
    databricks_permissions = OrderedDict([('group1', 'CAN_READ'), ('group2', 'CAN_WRITE')])
    stage = DFPMLFlowModelWriterStage(config, databricks_permissions=databricks_permissions)
    stage._controller._apply_model_permissions("test_experiment")

    verify_apply_model_permissions(mock_requests, databricks_env, databricks_permissions, 'test_experiment')


@pytest.mark.usefixtures("restore_environ")
@pytest.mark.parametrize("databricks_host,databricks_token", [
    ("test_host", None),
    (None, "test_token"),
    (None, None),
])
def test_apply_model_permissions_no_perms_error(config: Config,
                                                databricks_host: str,
                                                databricks_token: str,
                                                mock_requests: MockedRequests):
    if databricks_host is not None:
        os.environ["DATABRICKS_HOST"] = databricks_host
    else:
        os.environ.pop("DATABRICKS_HOST", None)

    if databricks_token is not None:
        os.environ["DATABRICKS_TOKEN"] = databricks_token
    else:
        os.environ.pop("DATABRICKS_TOKEN", None)

    from dfp.stages.dfp_mlflow_model_writer import DFPMLFlowModelWriterStage
    stage = DFPMLFlowModelWriterStage(config)
    with pytest.raises(RuntimeError):
        stage._controller._apply_model_permissions("test_experiment")

    mock_requests.get.assert_not_called()
    mock_requests.patch.assert_not_called()


@pytest.mark.usefixtures("databricks_env")
def test_apply_model_permissions_requests_error(config: Config, mock_requests: MockedRequests):
    from dfp.stages.dfp_mlflow_model_writer import DFPMLFlowModelWriterStage
    mock_requests.get.side_effect = RuntimeError("test error")

    stage = DFPMLFlowModelWriterStage(config)
    stage._controller._apply_model_permissions("test_experiment")

    # This method just catches and logs any errors
    mock_requests.get.assert_called_once()
    mock_requests.patch.assert_not_called()


@pytest.mark.parametrize("databricks_permissions", [None, {}])
@pytest.mark.parametrize("tracking_uri", ['file:///home/user/morpheus/mlruns', "databricks"])
def test_on_data(config: Config,
                 mock_mlflow: MockedMLFlow,
                 mock_requests: MockedRequests,
                 dataset_pandas: DatasetManager,
                 databricks_env: dict,
                 databricks_permissions: dict,
                 tracking_uri: str):
    from dfp.messages.multi_dfp_message import DFPMessageMeta
    from dfp.stages.dfp_mlflow_model_writer import DFPMLFlowModelWriterStage
    from dfp.stages.dfp_mlflow_model_writer import conda_env

    should_apply_permissions = (databricks_permissions is not None and tracking_uri == "databricks")

    if not should_apply_permissions:
        # We aren't setting databricks_permissions, so we shouldn't be trying to make any request calls
        mock_requests.get.side_effect = RuntimeError("should not be called")
        mock_requests.patch.side_effect = RuntimeError("should not be called")

    mock_mlflow.get_tracking_uri.return_value = tracking_uri

    config.ae.timestamp_column_name = 'eventTime'

    input_file = os.path.join(TEST_DIRS.validation_data_dir, "dfp-cloudtrail-role-g-validation-data-input.csv")
    df = dataset_pandas[input_file]
    time_col = df['eventTime']
    min_time = time_col.min()
    max_time = time_col.max()

    mock_model = mock.MagicMock()
    mock_model.lr_decay.state_dict.return_value = {'last_epoch': 42}
    mock_model.lr = 0.1
    mock_model.batch_size = 100

    mock_embedding = mock.MagicMock()
    mock_embedding.num_embeddings = 101
    mock_embedding.embedding_dim = 102
    mock_model.categorical_fts = {'test': {'embedding': mock_embedding}}

    mock_model.prepare_df.return_value = df
    mock_model.get_anomaly_score.return_value = pd.Series(float(i) for i in range(len(df)))

    meta = DFPMessageMeta(df, 'Account-123456789')
    msg = MultiAEMessage(meta=meta, model=mock_model)

    stage = DFPMLFlowModelWriterStage(config, databricks_permissions=databricks_permissions)
    assert stage._controller.on_data(msg) is msg  # Should be a pass-thru

    # Test mocks in order that they're called
    mock_mlflow.end_run.assert_called_once()
    mock_mlflow.set_experiment.assert_called_once_with("/dfp-models/dfp-Account-123456789")
    mock_mlflow.start_run.assert_called_once_with(run_name="autoencoder model training run",
                                                  experiment_id="test_experiment_id")

    mock_mlflow.log_params.assert_called_once_with({
        "Algorithm": "Denosing Autoencoder",
        "Epochs": 42,
        "Learning rate": 0.1,
        "Batch size": 100,
        "Start Epoch": min_time,
        "End Epoch": max_time,
        "Log Count": len(df)
    })

    mock_mlflow.log_metrics.assert_called_once_with({
        "embedding-test-num_embeddings": 101, "embedding-test-embedding_dim": 102
    })

    mock_model.prepare_df.assert_called_once()
    mock_model.get_anomaly_score.assert_called_once()

    mock_mlflow.ModelSignature.assert_called_once()

    mock_mlflow.pytorch_log_model.assert_called_once_with(pytorch_model=mock_model,
                                                          artifact_path="dfencoder-test_run_uuid",
                                                          conda_env=conda_env,
                                                          signature=mock_mlflow.ModelSignature)

    mock_mlflow.MlflowClient.assert_called_once()
    mock_mlflow.MlflowClient.create_registered_model.assert_called_once_with("dfp-Account-123456789")

    if databricks_permissions is not None:
        mock_mlflow.get_tracking_uri.assert_called_once()
    else:
        mock_mlflow.get_tracking_uri.assert_not_called()

    if should_apply_permissions:
        verify_apply_model_permissions(mock_requests, databricks_env, databricks_permissions, 'dfp-Account-123456789')
    else:
        mock_requests.get.assert_not_called()
        mock_requests.patch.assert_not_called()

    mock_mlflow.RunsArtifactRepository.get_underlying_uri.assert_called_once_with(mock_mlflow.model_info.model_uri)

    expected_tags = {"start": min_time, "end": max_time, "count": len(df)}

    mock_mlflow.MlflowClient.create_model_version.assert_called_once_with(name="dfp-Account-123456789",
                                                                          source=mock_mlflow.model_src,
                                                                          run_id="test_run_id",
                                                                          tags=expected_tags)<|MERGE_RESOLUTION|>--- conflicted
+++ resolved
@@ -61,7 +61,6 @@
         yield MockedRequests(mock_requests_get, mock_requests_patch, mock_response)
 
 
-<<<<<<< HEAD
 @pytest.fixture
 def mock_mlflow():
     with (mock.patch("morpheus.utils.controllers.mlflow_model_writer_controller.MlflowClient") as mock_mlflow_client,
@@ -69,13 +68,6 @@
           mock_model_signature,
           mock.patch("morpheus.utils.controllers.mlflow_model_writer_controller.RunsArtifactRepository") as
           mock_runs_artifact_repository,
-=======
-@pytest.fixture(name="mock_mlflow")
-def mock_mlflow_fixture():
-    with (mock.patch("dfp.stages.dfp_mlflow_model_writer.MlflowClient") as mock_mlflow_client,
-          mock.patch("dfp.stages.dfp_mlflow_model_writer.ModelSignature") as mock_model_signature,
-          mock.patch("dfp.stages.dfp_mlflow_model_writer.RunsArtifactRepository") as mock_runs_artifact_repository,
->>>>>>> 7ee9e8fb
           mock.patch("mlflow.end_run") as mock_mlflow_end_run,
           mock.patch("mlflow.get_tracking_uri") as mock_mlflow_get_tracking_uri,
           mock.patch("mlflow.log_metrics") as mock_mlflow_log_metrics,
@@ -173,11 +165,7 @@
         url=f"{databricks_env['DATABRICKS_HOST']}/api/2.0/mlflow/databricks/registered-models/get",
         headers=expected_headers,
         params={"name": experiment_name},
-<<<<<<< HEAD
-        timeout=1.0)
-=======
         timeout=10)
->>>>>>> 7ee9e8fb
 
     expected_acl = [{'group_name': group, 'permission_level': pl} for (group, pl) in databricks_permissions.items()]
 
@@ -185,11 +173,7 @@
         url=f"{databricks_env['DATABRICKS_HOST']}/api/2.0/preview/permissions/registered-models/test_id",
         headers=expected_headers,
         json={'access_control_list': expected_acl},
-<<<<<<< HEAD
-        timeout=1.0)
-=======
         timeout=10)
->>>>>>> 7ee9e8fb
 
 
 def test_apply_model_permissions(config: Config, databricks_env: dict, mock_requests: MockedRequests):
